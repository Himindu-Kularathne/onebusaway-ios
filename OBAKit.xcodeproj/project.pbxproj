// !$*UTF8*$!
{
	archiveVersion = 1;
	classes = {
	};
	objectVersion = 50;
	objects = {

/* Begin PBXBuildFile section */
		9303E140218B5DE900FD5FDB /* StopsModelOperation.swift in Sources */ = {isa = PBXBuildFile; fileRef = 9303E13F218B5DE900FD5FDB /* StopsModelOperation.swift */; };
		9303E142218B617700FD5FDB /* StopsModelOperationTests.swift in Sources */ = {isa = PBXBuildFile; fileRef = 9303E141218B617700FD5FDB /* StopsModelOperationTests.swift */; };
		9303E14D218C2CE500FD5FDB /* arrivals-and-departures-for-stop-1_10914.json in Resources */ = {isa = PBXBuildFile; fileRef = 9303E14C218C2CE500FD5FDB /* arrivals-and-departures-for-stop-1_10914.json */; };
		9303E151218CACF700FD5FDB /* StopArrivalsModelOperation.swift in Sources */ = {isa = PBXBuildFile; fileRef = 9303E150218CACF700FD5FDB /* StopArrivalsModelOperation.swift */; };
		9303E15B218F4F8100FD5FDB /* StopArrivalsModelOperationTests.swift in Sources */ = {isa = PBXBuildFile; fileRef = 9303E15A218F4F8100FD5FDB /* StopArrivalsModelOperationTests.swift */; };
		9303E15D218F888B00FD5FDB /* TripArrivalsModelOperation.swift in Sources */ = {isa = PBXBuildFile; fileRef = 9303E15C218F888B00FD5FDB /* TripArrivalsModelOperation.swift */; };
		9303E15F218F88F500FD5FDB /* TripArrivalsModelOperationTests.swift in Sources */ = {isa = PBXBuildFile; fileRef = 9303E15E218F88F500FD5FDB /* TripArrivalsModelOperationTests.swift */; };
		9303E1632190ACA300FD5FDB /* StopsForRouteModelOperation.swift in Sources */ = {isa = PBXBuildFile; fileRef = 9303E1622190ACA300FD5FDB /* StopsForRouteModelOperation.swift */; };
		9303E1652190AF9500FD5FDB /* StopsForRouteModelOperationTests.swift in Sources */ = {isa = PBXBuildFile; fileRef = 9303E1642190AF9500FD5FDB /* StopsForRouteModelOperationTests.swift */; };
		9303E1672190C73E00FD5FDB /* RouteSearchModelOperation.swift in Sources */ = {isa = PBXBuildFile; fileRef = 9303E1662190C73E00FD5FDB /* RouteSearchModelOperation.swift */; };
		9303E1692190D4BC00FD5FDB /* RouteSearchModelOperationTests.swift in Sources */ = {isa = PBXBuildFile; fileRef = 9303E1682190D4BC00FD5FDB /* RouteSearchModelOperationTests.swift */; };
		9303E16B2190D92F00FD5FDB /* ShapeModelOperation.swift in Sources */ = {isa = PBXBuildFile; fileRef = 9303E16A2190D92F00FD5FDB /* ShapeModelOperation.swift */; };
		9303E16D2190D98400FD5FDB /* ShapeModelOperationTests.swift in Sources */ = {isa = PBXBuildFile; fileRef = 9303E16C2190D98400FD5FDB /* ShapeModelOperationTests.swift */; };
		9303E1712190F90400FD5FDB /* AgenciesWithCoverageModelOperation.swift in Sources */ = {isa = PBXBuildFile; fileRef = 9303E1702190F90400FD5FDB /* AgenciesWithCoverageModelOperation.swift */; };
		9303E1732190F94200FD5FDB /* AgenciesWithCoverageModelOperationTests.swift in Sources */ = {isa = PBXBuildFile; fileRef = 9303E1722190F94200FD5FDB /* AgenciesWithCoverageModelOperationTests.swift */; };
		93058C91216C5644008A31A4 /* RouteSearchOperation.swift in Sources */ = {isa = PBXBuildFile; fileRef = 93058C90216C5644008A31A4 /* RouteSearchOperation.swift */; };
		93058C93216C5A0C008A31A4 /* RouteSearchOperationTest.swift in Sources */ = {isa = PBXBuildFile; fileRef = 93058C92216C5A0C008A31A4 /* RouteSearchOperationTest.swift */; };
		93058C95216CDCCE008A31A4 /* routes-for-location-10.json in Resources */ = {isa = PBXBuildFile; fileRef = 93058C94216CDCCE008A31A4 /* routes-for-location-10.json */; };
		93158B8D217BC66500E16DBA /* captive_portal.html in Resources */ = {isa = PBXBuildFile; fileRef = 93158B8C217BC66500E16DBA /* captive_portal.html */; };
		93158B93217C189500E16DBA /* RESTModelOperation.swift in Sources */ = {isa = PBXBuildFile; fileRef = 93158B92217C189500E16DBA /* RESTModelOperation.swift */; };
		93158B9A217CDB9A00E16DBA /* frequency-vehicle.json in Resources */ = {isa = PBXBuildFile; fileRef = 93158B99217CDB9A00E16DBA /* frequency-vehicle.json */; };
		93158B9C217CE08D00E16DBA /* arrivals_and_departures_for_stop_hart_6497.json in Resources */ = {isa = PBXBuildFile; fileRef = 93158B9B217CE08D00E16DBA /* arrivals_and_departures_for_stop_hart_6497.json */; };
		93158BA0217CE2AD00E16DBA /* references.json in Resources */ = {isa = PBXBuildFile; fileRef = 93158B9F217CE2AD00E16DBA /* references.json */; };
		93178A2421B847E4002328F1 /* arrivals_and_departures_for_stop_15th-galer.json in Resources */ = {isa = PBXBuildFile; fileRef = 93178A2321B847E3002328F1 /* arrivals_and_departures_for_stop_15th-galer.json */; };
<<<<<<< HEAD
=======
		93178A2821B8839C002328F1 /* StopOperation.swift in Sources */ = {isa = PBXBuildFile; fileRef = 93178A2721B8839C002328F1 /* StopOperation.swift */; };
>>>>>>> cccccadd
		931A7CCF2188DB1200FA3025 /* TripDetailsModelOperationTests.swift in Sources */ = {isa = PBXBuildFile; fileRef = 931A7CCE2188DB1200FA3025 /* TripDetailsModelOperationTests.swift */; };
		931A7CD7218933BF00FA3025 /* CurrentTimeModelOperation.swift in Sources */ = {isa = PBXBuildFile; fileRef = 931A7CD6218933BF00FA3025 /* CurrentTimeModelOperation.swift */; };
		931A7CDA2189362200FA3025 /* CurrentTimeModelOperationTests.swift in Sources */ = {isa = PBXBuildFile; fileRef = 931A7CD92189362200FA3025 /* CurrentTimeModelOperationTests.swift */; };
		931A7CDC2189382900FA3025 /* current_time.json in Resources */ = {isa = PBXBuildFile; fileRef = 931A7CDB2189382900FA3025 /* current_time.json */; };
		931B93D62163F5520034D8FA /* AppDelegate.m in Sources */ = {isa = PBXBuildFile; fileRef = 931B93D52163F5520034D8FA /* AppDelegate.m */; };
		931B93DE2163F5530034D8FA /* Assets.xcassets in Resources */ = {isa = PBXBuildFile; fileRef = 931B93DD2163F5530034D8FA /* Assets.xcassets */; };
		931B93E12163F5530034D8FA /* LaunchScreen.storyboard in Resources */ = {isa = PBXBuildFile; fileRef = 931B93DF2163F5530034D8FA /* LaunchScreen.storyboard */; };
		931B93E42163F5530034D8FA /* main.m in Sources */ = {isa = PBXBuildFile; fileRef = 931B93E32163F5530034D8FA /* main.m */; };
		931B9406216419C20034D8FA /* OBANetworkingKit.framework in Frameworks */ = {isa = PBXBuildFile; fileRef = 931B93FD216419C20034D8FA /* OBANetworkingKit.framework */; };
		931B940F216419C20034D8FA /* OBANetworkingKit.h in Headers */ = {isa = PBXBuildFile; fileRef = 931B93FF216419C20034D8FA /* OBANetworkingKit.h */; settings = {ATTRIBUTES = (Public, ); }; };
		931B9412216419C20034D8FA /* OBANetworkingKit.framework in Frameworks */ = {isa = PBXBuildFile; fileRef = 931B93FD216419C20034D8FA /* OBANetworkingKit.framework */; };
		931B9413216419C20034D8FA /* OBANetworkingKit.framework in Embed Frameworks */ = {isa = PBXBuildFile; fileRef = 931B93FD216419C20034D8FA /* OBANetworkingKit.framework */; settings = {ATTRIBUTES = (CodeSignOnCopy, RemoveHeadersOnCopy, ); }; };
		931B941E21641A7F0034D8FA /* OBAOperation.h in Headers */ = {isa = PBXBuildFile; fileRef = 931B941C21641A7F0034D8FA /* OBAOperation.h */; settings = {ATTRIBUTES = (Public, ); }; };
		931B941F21641A7F0034D8FA /* OBAOperation.m in Sources */ = {isa = PBXBuildFile; fileRef = 931B941D21641A7F0034D8FA /* OBAOperation.m */; };
		931B942621641FB50034D8FA /* OBANetworkOperation.h in Headers */ = {isa = PBXBuildFile; fileRef = 931B942421641FB50034D8FA /* OBANetworkOperation.h */; settings = {ATTRIBUTES = (Public, ); }; };
		931B942721641FB50034D8FA /* OBANetworkOperation.m in Sources */ = {isa = PBXBuildFile; fileRef = 931B942521641FB50034D8FA /* OBANetworkOperation.m */; };
		931B942A216422120034D8FA /* OBAOperation+Internal.h in Headers */ = {isa = PBXBuildFile; fileRef = 931B9428216422120034D8FA /* OBAOperation+Internal.h */; };
		931B943921642EE40034D8FA /* CurrentTimeOperation.swift in Sources */ = {isa = PBXBuildFile; fileRef = 931B943821642EE40034D8FA /* CurrentTimeOperation.swift */; };
		931B943B216430E70034D8FA /* RESTAPIService.swift in Sources */ = {isa = PBXBuildFile; fileRef = 931B943A216430E70034D8FA /* RESTAPIService.swift */; };
		931B94442164409B0034D8FA /* Nimble.framework in Frameworks */ = {isa = PBXBuildFile; fileRef = 931B943D21643D430034D8FA /* Nimble.framework */; };
		931B94452164409B0034D8FA /* OHHTTPStubs.framework in Frameworks */ = {isa = PBXBuildFile; fileRef = 931B943F21643D430034D8FA /* OHHTTPStubs.framework */; };
		931B944A2164433D0034D8FA /* CurrentTimeOperationTest.swift in Sources */ = {isa = PBXBuildFile; fileRef = 931B94492164433D0034D8FA /* CurrentTimeOperationTest.swift */; };
		931B944E216460090034D8FA /* OBANetworkHelpers.h in Headers */ = {isa = PBXBuildFile; fileRef = 931B944C216460090034D8FA /* OBANetworkHelpers.h */; settings = {ATTRIBUTES = (Public, ); }; };
		931B944F216460090034D8FA /* OBANetworkHelpers.m in Sources */ = {isa = PBXBuildFile; fileRef = 931B944D216460090034D8FA /* OBANetworkHelpers.m */; };
		931B945121648D7F0034D8FA /* RequestVehicleOperation.swift in Sources */ = {isa = PBXBuildFile; fileRef = 931B945021648D7F0034D8FA /* RequestVehicleOperation.swift */; };
		931B9453216516A10034D8FA /* RequestVehicleOperationTest.swift in Sources */ = {isa = PBXBuildFile; fileRef = 931B9452216516A10034D8FA /* RequestVehicleOperationTest.swift */; };
		931B94B8216526AA0034D8FA /* vehicle_for_id_4011.json in Resources */ = {isa = PBXBuildFile; fileRef = 931B94B7216526AA0034D8FA /* vehicle_for_id_4011.json */; };
		931B94BB216569720034D8FA /* OBARESTAPIOperation.h in Headers */ = {isa = PBXBuildFile; fileRef = 931B94B9216569720034D8FA /* OBARESTAPIOperation.h */; settings = {ATTRIBUTES = (Public, ); }; };
		931B94BC216569720034D8FA /* OBARESTAPIOperation.m in Sources */ = {isa = PBXBuildFile; fileRef = 931B94BA216569720034D8FA /* OBARESTAPIOperation.m */; };
		931B94BE216682E10034D8FA /* StopsOperation.swift in Sources */ = {isa = PBXBuildFile; fileRef = 931B94BD216682E10034D8FA /* StopsOperation.swift */; };
		931B94C021668FA90034D8FA /* StopsOperationTest.swift in Sources */ = {isa = PBXBuildFile; fileRef = 931B94BF21668FA90034D8FA /* StopsOperationTest.swift */; };
		931B94C42166D7C70034D8FA /* stops_for_location_seattle.json in Resources */ = {isa = PBXBuildFile; fileRef = 931B94C32166D7C60034D8FA /* stops_for_location_seattle.json */; };
		931B94C62166DF5F0034D8FA /* stops_for_location_seattle_span.json in Resources */ = {isa = PBXBuildFile; fileRef = 931B94C52166DF5F0034D8FA /* stops_for_location_seattle_span.json */; };
		931CE267216E215B00161A6C /* TripDetailsOperation.swift in Sources */ = {isa = PBXBuildFile; fileRef = 931CE266216E215B00161A6C /* TripDetailsOperation.swift */; };
		931CE269216E35D400161A6C /* TripDetailsOperationTest.swift in Sources */ = {isa = PBXBuildFile; fileRef = 931CE268216E35D400161A6C /* TripDetailsOperationTest.swift */; };
		931CE26B216E361300161A6C /* trip_details_1_18196913.json in Resources */ = {isa = PBXBuildFile; fileRef = 931CE26A216E361300161A6C /* trip_details_1_18196913.json */; };
		931CE26D216E42AD00161A6C /* PlacemarkSearchOperation.swift in Sources */ = {isa = PBXBuildFile; fileRef = 931CE26C216E42AD00161A6C /* PlacemarkSearchOperation.swift */; };
		931CE26F216F819F00161A6C /* PlacemarkSearchOperationTest.swift in Sources */ = {isa = PBXBuildFile; fileRef = 931CE26E216F819F00161A6C /* PlacemarkSearchOperationTest.swift */; };
		931CE273216F8CC500161A6C /* StopArrivalsAndDeparturesOperation.swift in Sources */ = {isa = PBXBuildFile; fileRef = 931CE272216F8CC500161A6C /* StopArrivalsAndDeparturesOperation.swift */; };
		931CE275216F8E7800161A6C /* StopArrivalsAndDeparturesOperationTest.swift in Sources */ = {isa = PBXBuildFile; fileRef = 931CE274216F8E7800161A6C /* StopArrivalsAndDeparturesOperationTest.swift */; };
		931CE277216F8F4500161A6C /* arrivals-and-departures-for-stop-1_75414.json in Resources */ = {isa = PBXBuildFile; fileRef = 931CE276216F8F4500161A6C /* arrivals-and-departures-for-stop-1_75414.json */; };
		931CE27A216F941D00161A6C /* ObacoService.swift in Sources */ = {isa = PBXBuildFile; fileRef = 931CE279216F941D00161A6C /* ObacoService.swift */; };
		931D058421B2F83100E2A516 /* OBAModelKit.framework in Frameworks */ = {isa = PBXBuildFile; fileRef = 931D057B21B2F83100E2A516 /* OBAModelKit.framework */; };
		931D058D21B2F83100E2A516 /* OBAModelKit.h in Headers */ = {isa = PBXBuildFile; fileRef = 931D057D21B2F83100E2A516 /* OBAModelKit.h */; settings = {ATTRIBUTES = (Public, ); }; };
		931D059021B2F83100E2A516 /* OBAModelKit.framework in Frameworks */ = {isa = PBXBuildFile; fileRef = 931D057B21B2F83100E2A516 /* OBAModelKit.framework */; };
		931D059121B2F83100E2A516 /* OBAModelKit.framework in Embed Frameworks */ = {isa = PBXBuildFile; fileRef = 931D057B21B2F83100E2A516 /* OBAModelKit.framework */; settings = {ATTRIBUTES = (CodeSignOnCopy, RemoveHeadersOnCopy, ); }; };
		931D059821B2F85D00E2A516 /* Region.swift in Sources */ = {isa = PBXBuildFile; fileRef = 93399E402197858000F71058 /* Region.swift */; };
		931D059C21B2FD4500E2A516 /* gtfs-realtime.pb.swift in Sources */ = {isa = PBXBuildFile; fileRef = 93399E172191705500F71058 /* gtfs-realtime.pb.swift */; };
		931D059D21B2FD4F00E2A516 /* ModelHelpers.swift in Sources */ = {isa = PBXBuildFile; fileRef = 9309DCA7217D117900E750D0 /* ModelHelpers.swift */; };
		931D059E21B2FD5600E2A516 /* DictionaryCodingKey.swift in Sources */ = {isa = PBXBuildFile; fileRef = 933FFF48217A7FD9006682C3 /* DictionaryCodingKey.swift */; };
		931D059F21B2FD5600E2A516 /* DictionaryDecoder.swift in Sources */ = {isa = PBXBuildFile; fileRef = 933FFF4A217A7FD9006682C3 /* DictionaryDecoder.swift */; };
		931D05A021B2FD5600E2A516 /* DictionaryEncoder.swift in Sources */ = {isa = PBXBuildFile; fileRef = 933FFF49217A7FD9006682C3 /* DictionaryEncoder.swift */; };
		931D05A121B2FD5600E2A516 /* DictionaryErrors.swift in Sources */ = {isa = PBXBuildFile; fileRef = 933FFF47217A7FD9006682C3 /* DictionaryErrors.swift */; };
		931D05A221B2FD5C00E2A516 /* References.swift in Sources */ = {isa = PBXBuildFile; fileRef = 93158B8E217C05FB00E16DBA /* References.swift */; };
		931D05A321B2FD5C00E2A516 /* Agency.swift in Sources */ = {isa = PBXBuildFile; fileRef = 93158B90217C0B0A00E16DBA /* Agency.swift */; };
		931D05A421B2FD5C00E2A516 /* Route.swift in Sources */ = {isa = PBXBuildFile; fileRef = 9309DCA3217D0B3200E750D0 /* Route.swift */; };
		931D05A521B2FD5C00E2A516 /* Situation.swift in Sources */ = {isa = PBXBuildFile; fileRef = 932A6F29218022AF0008654F /* Situation.swift */; };
		931D05A621B2FD5C00E2A516 /* Stop.swift in Sources */ = {isa = PBXBuildFile; fileRef = 9309DCA5217D0E9500E750D0 /* Stop.swift */; };
		931D05A721B2FD5C00E2A516 /* Trip.swift in Sources */ = {isa = PBXBuildFile; fileRef = 9309DCA9217D8ED200E750D0 /* Trip.swift */; };
		931D05A821B2FD6200E2A516 /* Frequency.swift in Sources */ = {isa = PBXBuildFile; fileRef = 93158B94217C1C2400E16DBA /* Frequency.swift */; };
		931D05A921B2FD6200E2A516 /* TripDetails.swift in Sources */ = {isa = PBXBuildFile; fileRef = 93EC531B2185874C00C974AB /* TripDetails.swift */; };
		931D05AA21B2FD6200E2A516 /* TripStatus.swift in Sources */ = {isa = PBXBuildFile; fileRef = 93158B88217B9B2900E16DBA /* TripStatus.swift */; };
		931D05AB21B2FD6200E2A516 /* VehicleStatus.swift in Sources */ = {isa = PBXBuildFile; fileRef = 93158B86217B991700E16DBA /* VehicleStatus.swift */; };
		931D05AC21B2FD6200E2A516 /* StopArrivals.swift in Sources */ = {isa = PBXBuildFile; fileRef = 9303E152218CD78A00FD5FDB /* StopArrivals.swift */; };
		931D05AD21B2FD6200E2A516 /* ArrivalDeparture.swift in Sources */ = {isa = PBXBuildFile; fileRef = 9303E157218ECCBC00FD5FDB /* ArrivalDeparture.swift */; };
		931D05AE21B2FD6200E2A516 /* StopsForRoute.swift in Sources */ = {isa = PBXBuildFile; fileRef = 9303E16021901F4D00FD5FDB /* StopsForRoute.swift */; };
		931D05AF21B2FD6200E2A516 /* AgencyWithCoverage.swift in Sources */ = {isa = PBXBuildFile; fileRef = 9303E16E2190F6CA00FD5FDB /* AgencyWithCoverage.swift */; };
		931D05B021B2FD6200E2A516 /* AgencyAlert.swift in Sources */ = {isa = PBXBuildFile; fileRef = 93399E1B2191F12800F71058 /* AgencyAlert.swift */; };
		931D05B121B2FD6900E2A516 /* WeatherForecast.swift in Sources */ = {isa = PBXBuildFile; fileRef = 93399E2D21964F9800F71058 /* WeatherForecast.swift */; };
		931D05B221B2FD6900E2A516 /* Alarm.swift in Sources */ = {isa = PBXBuildFile; fileRef = 93399E3521975BC200F71058 /* Alarm.swift */; };
		931D05B321B2FD6900E2A516 /* AgencyVehicle.swift in Sources */ = {isa = PBXBuildFile; fileRef = 93399E3721976B6900F71058 /* AgencyVehicle.swift */; };
		931D05B421B2FDB200E2A516 /* SwiftProtobuf.framework in Frameworks */ = {isa = PBXBuildFile; fileRef = 93399E1421916FB900F71058 /* SwiftProtobuf.framework */; };
		931D05B721B2FE5B00E2A516 /* InternalTypes.swift in Sources */ = {isa = PBXBuildFile; fileRef = 931A7CD42189332D00FA3025 /* InternalTypes.swift */; };
		931D05BA21B377DC00E2A516 /* RegionsEncodingTests.swift in Sources */ = {isa = PBXBuildFile; fileRef = 93235DE921A08E23008C3BB0 /* RegionsEncodingTests.swift */; };
		931D05BB21B377F800E2A516 /* ReferencesTests.swift in Sources */ = {isa = PBXBuildFile; fileRef = 93158B9D217CE18E00E16DBA /* ReferencesTests.swift */; };
		931D05BC21B3781100E2A516 /* DictionaryDecodingTests.swift in Sources */ = {isa = PBXBuildFile; fileRef = 933FFF43217A7FC0006682C3 /* DictionaryDecodingTests.swift */; };
		931D05BD21B3781600E2A516 /* DictionaryEncodingTests.swift in Sources */ = {isa = PBXBuildFile; fileRef = 933FFF44217A7FC0006682C3 /* DictionaryEncodingTests.swift */; };
		931D05C021B3785A00E2A516 /* regions-v3.json in Resources */ = {isa = PBXBuildFile; fileRef = 931D05BF21B3785A00E2A516 /* regions-v3.json */; };
		931D05C221B3789400E2A516 /* Nimble.framework in Copy Frameworks */ = {isa = PBXBuildFile; fileRef = 931B943D21643D430034D8FA /* Nimble.framework */; settings = {ATTRIBUTES = (CodeSignOnCopy, RemoveHeadersOnCopy, ); }; };
		931D05C521B3CC2300E2A516 /* Nimble.framework in Frameworks */ = {isa = PBXBuildFile; fileRef = 931B943D21643D430034D8FA /* Nimble.framework */; };
		931D05C721B4614C00E2A516 /* references.json in Resources */ = {isa = PBXBuildFile; fileRef = 931D05C621B4614C00E2A516 /* references.json */; };
		931D05C921B4619600E2A516 /* arrival-and-departure-for-stop-MTS_11589.json in Resources */ = {isa = PBXBuildFile; fileRef = 931D05C821B4619600E2A516 /* arrival-and-departure-for-stop-MTS_11589.json */; };
		93235DE5219F24A5008C3BB0 /* AppConfig.swift in Sources */ = {isa = PBXBuildFile; fileRef = 93235DE4219F24A5008C3BB0 /* AppConfig.swift */; };
		93235DE8219FECD8008C3BB0 /* regions-v3.json in Resources */ = {isa = PBXBuildFile; fileRef = 93235DE7219FECD8008C3BB0 /* regions-v3.json */; };
		93235DEC21A29ACC008C3BB0 /* RegionsServiceTests.swift in Sources */ = {isa = PBXBuildFile; fileRef = 93235DEB21A29ACC008C3BB0 /* RegionsServiceTests.swift */; };
		93235DF621A2A44C008C3BB0 /* OBATestHelpers.h in Headers */ = {isa = PBXBuildFile; fileRef = 93235DF421A2A44C008C3BB0 /* OBATestHelpers.h */; settings = {ATTRIBUTES = (Public, ); }; };
		93235DFE21A2A468008C3BB0 /* TestCaseExtensions.swift in Sources */ = {isa = PBXBuildFile; fileRef = 931B94C72168388E0034D8FA /* TestCaseExtensions.swift */; };
		93235DFF21A2A468008C3BB0 /* OBATestCase.swift in Sources */ = {isa = PBXBuildFile; fileRef = 937BB72F2173AFCC00BE5635 /* OBATestCase.swift */; };
		93235E0121A2A481008C3BB0 /* XCTest.framework in Frameworks */ = {isa = PBXBuildFile; fileRef = 93235E0021A2A481008C3BB0 /* XCTest.framework */; };
		93235E0221A2A494008C3BB0 /* Nimble.framework in Frameworks */ = {isa = PBXBuildFile; fileRef = 931B943D21643D430034D8FA /* Nimble.framework */; };
		93235E0321A2A494008C3BB0 /* OHHTTPStubs.framework in Frameworks */ = {isa = PBXBuildFile; fileRef = 931B943F21643D430034D8FA /* OHHTTPStubs.framework */; };
		932A6F2821801BB00008654F /* arrival-and-departure-for-stop-MTS_11589.json in Resources */ = {isa = PBXBuildFile; fileRef = 932A6F2721801BAF0008654F /* arrival-and-departure-for-stop-MTS_11589.json */; };
		932AAF9C216960A70070BF56 /* ArrivalDepartureForStopOperation.swift in Sources */ = {isa = PBXBuildFile; fileRef = 932AAF9B216960A70070BF56 /* ArrivalDepartureForStopOperation.swift */; };
		932AAF9E216962D20070BF56 /* ArrivalDepartureAtStopTest.swift in Sources */ = {isa = PBXBuildFile; fileRef = 932AAF9D216962D20070BF56 /* ArrivalDepartureAtStopTest.swift */; };
		932AAFA021696C170070BF56 /* arrival-and-departure-for-stop-1_11420.json in Resources */ = {isa = PBXBuildFile; fileRef = 932AAF9F21696C170070BF56 /* arrival-and-departure-for-stop-1_11420.json */; };
		932AAFA2216983810070BF56 /* ShapeOperation.swift in Sources */ = {isa = PBXBuildFile; fileRef = 932AAFA1216983810070BF56 /* ShapeOperation.swift */; };
		932AAFA42169840B0070BF56 /* ShapeOperationTest.swift in Sources */ = {isa = PBXBuildFile; fileRef = 932AAFA32169840B0070BF56 /* ShapeOperationTest.swift */; };
		932AAFA6216984E90070BF56 /* shape_1_20010002.json in Resources */ = {isa = PBXBuildFile; fileRef = 932AAFA5216984E90070BF56 /* shape_1_20010002.json */; };
		932AAFA921698B110070BF56 /* AgenciesWithCoverageOperation.swift in Sources */ = {isa = PBXBuildFile; fileRef = 932AAFA821698B110070BF56 /* AgenciesWithCoverageOperation.swift */; };
		932AAFAB21698CA80070BF56 /* AgenciesWithCoverageOperationTest.swift in Sources */ = {isa = PBXBuildFile; fileRef = 932AAFAA21698CA80070BF56 /* AgenciesWithCoverageOperationTest.swift */; };
		932AAFAD21698DA30070BF56 /* agencies_with_coverage.json in Resources */ = {isa = PBXBuildFile; fileRef = 932AAFAC21698DA30070BF56 /* agencies_with_coverage.json */; };
		93399E0C21916A9E00F71058 /* TripProblemModelOperation.swift in Sources */ = {isa = PBXBuildFile; fileRef = 93399E0B21916A9E00F71058 /* TripProblemModelOperation.swift */; };
		93399E0E21916B3300F71058 /* TripProblemModelOperationTests.swift in Sources */ = {isa = PBXBuildFile; fileRef = 93399E0D21916B3300F71058 /* TripProblemModelOperationTests.swift */; };
		93399E1521916FB900F71058 /* SwiftProtobuf.framework in Frameworks */ = {isa = PBXBuildFile; fileRef = 93399E1421916FB900F71058 /* SwiftProtobuf.framework */; };
		93399E1621916FD600F71058 /* SwiftProtobuf.framework in Frameworks */ = {isa = PBXBuildFile; fileRef = 93399E1421916FB900F71058 /* SwiftProtobuf.framework */; };
		93399E1A2191EE3900F71058 /* RegionalAlertsModelOperation.swift in Sources */ = {isa = PBXBuildFile; fileRef = 93399E192191EE3900F71058 /* RegionalAlertsModelOperation.swift */; };
		93399E1E2193489500F71058 /* RegionalAlertsModelOperationTests.swift in Sources */ = {isa = PBXBuildFile; fileRef = 93399E1D2193489500F71058 /* RegionalAlertsModelOperationTests.swift */; };
		93399E2021934A2E00F71058 /* 2_agencies_with_coverage.json in Resources */ = {isa = PBXBuildFile; fileRef = 93399E1F21934A2E00F71058 /* 2_agencies_with_coverage.json */; };
		93399E2521964CA700F71058 /* ObacoModelService.swift in Sources */ = {isa = PBXBuildFile; fileRef = 93399E2421964CA700F71058 /* ObacoModelService.swift */; };
		93399E2A21964DC300F71058 /* ModelService.swift in Sources */ = {isa = PBXBuildFile; fileRef = 93399E2921964DC300F71058 /* ModelService.swift */; };
		93399E2C21964F0800F71058 /* WeatherModelOperation.swift in Sources */ = {isa = PBXBuildFile; fileRef = 93399E2B21964F0800F71058 /* WeatherModelOperation.swift */; };
		93399E3021965D7E00F71058 /* WeatherModelOperationTests.swift in Sources */ = {isa = PBXBuildFile; fileRef = 93399E2F21965D7E00F71058 /* WeatherModelOperationTests.swift */; };
		93399E3221975B2100F71058 /* AlarmModelOperationTests.swift in Sources */ = {isa = PBXBuildFile; fileRef = 93399E3121975B2100F71058 /* AlarmModelOperationTests.swift */; };
		93399E3421975BBA00F71058 /* AlarmModelOperation.swift in Sources */ = {isa = PBXBuildFile; fileRef = 93399E3321975BBA00F71058 /* AlarmModelOperation.swift */; };
		93399E3A21976BE700F71058 /* AgencyVehicleModelOperation.swift in Sources */ = {isa = PBXBuildFile; fileRef = 93399E3921976BE700F71058 /* AgencyVehicleModelOperation.swift */; };
		93399E3C21976D8700F71058 /* AgencyVehicleModelOperationTests.swift in Sources */ = {isa = PBXBuildFile; fileRef = 93399E3B21976D8700F71058 /* AgencyVehicleModelOperationTests.swift */; };
		93399E3F2197856A00F71058 /* RegionsModelService.swift in Sources */ = {isa = PBXBuildFile; fileRef = 93399E3E2197856A00F71058 /* RegionsModelService.swift */; };
		93399E432197858E00F71058 /* RegionsModelOperation.swift in Sources */ = {isa = PBXBuildFile; fileRef = 93399E422197858E00F71058 /* RegionsModelOperation.swift */; };
		93399E4621978EE200F71058 /* RegionsModelOperationTests.swift in Sources */ = {isa = PBXBuildFile; fileRef = 93399E4521978EE200F71058 /* RegionsModelOperationTests.swift */; };
		93399E552198150100F71058 /* OBALocationKit.framework in Frameworks */ = {isa = PBXBuildFile; fileRef = 93399E4C2198150100F71058 /* OBALocationKit.framework */; };
		93399E5E2198150100F71058 /* OBALocationKit.h in Headers */ = {isa = PBXBuildFile; fileRef = 93399E4E2198150100F71058 /* OBALocationKit.h */; settings = {ATTRIBUTES = (Public, ); }; };
		93399E612198150100F71058 /* OBALocationKit.framework in Frameworks */ = {isa = PBXBuildFile; fileRef = 93399E4C2198150100F71058 /* OBALocationKit.framework */; };
		93399E622198150100F71058 /* OBALocationKit.framework in Embed Frameworks */ = {isa = PBXBuildFile; fileRef = 93399E4C2198150100F71058 /* OBALocationKit.framework */; settings = {ATTRIBUTES = (CodeSignOnCopy, RemoveHeadersOnCopy, ); }; };
		93399E6B2198157A00F71058 /* RegionsService.swift in Sources */ = {isa = PBXBuildFile; fileRef = 93399E6A2198157A00F71058 /* RegionsService.swift */; };
		93399E6E2198162C00F71058 /* LocationService.swift in Sources */ = {isa = PBXBuildFile; fileRef = 93399E6D2198162C00F71058 /* LocationService.swift */; };
		93399E7021989A5900F71058 /* LocationManagerProtocol.swift in Sources */ = {isa = PBXBuildFile; fileRef = 93399E6F21989A5900F71058 /* LocationManagerProtocol.swift */; };
		93399E722198AD1400F71058 /* LocationServiceTests.swift in Sources */ = {isa = PBXBuildFile; fileRef = 93399E712198AD1400F71058 /* LocationServiceTests.swift */; };
		93399E732198ADEB00F71058 /* Nimble.framework in Frameworks */ = {isa = PBXBuildFile; fileRef = 931B943D21643D430034D8FA /* Nimble.framework */; };
		93399E742198ADEF00F71058 /* OHHTTPStubs.framework in Frameworks */ = {isa = PBXBuildFile; fileRef = 931B943F21643D430034D8FA /* OHHTTPStubs.framework */; };
		93399E782198B70100F71058 /* LocationServiceMocks.swift in Sources */ = {isa = PBXBuildFile; fileRef = 93399E772198B70100F71058 /* LocationServiceMocks.swift */; };
		933FFF2E217943D4006682C3 /* MatchingVehiclesOperation.swift in Sources */ = {isa = PBXBuildFile; fileRef = 933FFF2D217943D4006682C3 /* MatchingVehiclesOperation.swift */; };
		933FFF312179460D006682C3 /* MatchingVehicleOperationTest.swift in Sources */ = {isa = PBXBuildFile; fileRef = 933FFF302179460D006682C3 /* MatchingVehicleOperationTest.swift */; };
		933FFF33217946CA006682C3 /* vehicles-query-1_1.json in Resources */ = {isa = PBXBuildFile; fileRef = 933FFF32217946CA006682C3 /* vehicles-query-1_1.json */; };
		933FFF3521794AF6006682C3 /* VehicleTripOperation.swift in Sources */ = {isa = PBXBuildFile; fileRef = 933FFF3421794AF6006682C3 /* VehicleTripOperation.swift */; };
		933FFF3721794D8D006682C3 /* VehicleTripOperationTest.swift in Sources */ = {isa = PBXBuildFile; fileRef = 933FFF3621794D8D006682C3 /* VehicleTripOperationTest.swift */; };
		933FFF3921795403006682C3 /* trip-for-vehicle-1_2799.json in Resources */ = {isa = PBXBuildFile; fileRef = 933FFF3821795403006682C3 /* trip-for-vehicle-1_2799.json */; };
		933FFF3C2179A8DE006682C3 /* RESTAPIModelService.swift in Sources */ = {isa = PBXBuildFile; fileRef = 933FFF3B2179A8DE006682C3 /* RESTAPIModelService.swift */; };
		933FFF3E2179AF7E006682C3 /* VehicleStatusModelOperation.swift in Sources */ = {isa = PBXBuildFile; fileRef = 933FFF3D2179AF7E006682C3 /* VehicleStatusModelOperation.swift */; };
		933FFF53217A8D4A006682C3 /* VehicleStatusModelOperationTests.swift in Sources */ = {isa = PBXBuildFile; fileRef = 933FFF52217A8D4A006682C3 /* VehicleStatusModelOperationTests.swift */; };
		9342916021AC9E150071AD11 /* BorderedButton.swift in Sources */ = {isa = PBXBuildFile; fileRef = 9342915F21AC9E150071AD11 /* BorderedButton.swift */; };
		9342916821ACC4740071AD11 /* RegionPickerViewController.swift in Sources */ = {isa = PBXBuildFile; fileRef = 9342916721ACC4740071AD11 /* RegionPickerViewController.swift */; };
		9342916A21ADC3BB0071AD11 /* MapKit.swift in Sources */ = {isa = PBXBuildFile; fileRef = 9342916921ADC3BB0071AD11 /* MapKit.swift */; };
		9351CFFA216A84AA002D5391 /* StopsForRouteOperation.swift in Sources */ = {isa = PBXBuildFile; fileRef = 9351CFF9216A84AA002D5391 /* StopsForRouteOperation.swift */; };
		9351CFFC216A850E002D5391 /* StopsForRouteOperationTest.swift in Sources */ = {isa = PBXBuildFile; fileRef = 9351CFFB216A850E002D5391 /* StopsForRouteOperationTest.swift */; };
		9351CFFE216C0084002D5391 /* stops-for-route-1_100002.json in Resources */ = {isa = PBXBuildFile; fileRef = 9351CFFD216C0084002D5391 /* stops-for-route-1_100002.json */; };
		93547E4721A32EF200F757A3 /* OBATestHelpers.framework in Frameworks */ = {isa = PBXBuildFile; fileRef = 93235DF221A2A44C008C3BB0 /* OBATestHelpers.framework */; };
		93547E7A21A32F4000F757A3 /* OHHTTPStubs.framework in Frameworks */ = {isa = PBXBuildFile; fileRef = 931B943F21643D430034D8FA /* OHHTTPStubs.framework */; };
		93547E7B21A32F4300F757A3 /* Nimble.framework in Frameworks */ = {isa = PBXBuildFile; fileRef = 931B943D21643D430034D8FA /* Nimble.framework */; };
		93547E7D21A3308F00F757A3 /* Nimble.framework in Copy Frameworks */ = {isa = PBXBuildFile; fileRef = 931B943D21643D430034D8FA /* Nimble.framework */; settings = {ATTRIBUTES = (CodeSignOnCopy, RemoveHeadersOnCopy, ); }; };
		93547E7E21A330AB00F757A3 /* OHHTTPStubs.framework in Copy Frameworks */ = {isa = PBXBuildFile; fileRef = 931B943F21643D430034D8FA /* OHHTTPStubs.framework */; settings = {ATTRIBUTES = (CodeSignOnCopy, RemoveHeadersOnCopy, ); }; };
		93547E8021A330E900F757A3 /* Nimble.framework in Copy Frameworks */ = {isa = PBXBuildFile; fileRef = 931B943D21643D430034D8FA /* Nimble.framework */; settings = {ATTRIBUTES = (CodeSignOnCopy, RemoveHeadersOnCopy, ); }; };
		93547E8121A330E900F757A3 /* OHHTTPStubs.framework in Copy Frameworks */ = {isa = PBXBuildFile; fileRef = 931B943F21643D430034D8FA /* OHHTTPStubs.framework */; settings = {ATTRIBUTES = (CodeSignOnCopy, RemoveHeadersOnCopy, ); }; };
		93547E8321A3312400F757A3 /* Nimble.framework in Copy Frameworks */ = {isa = PBXBuildFile; fileRef = 931B943D21643D430034D8FA /* Nimble.framework */; settings = {ATTRIBUTES = (CodeSignOnCopy, RemoveHeadersOnCopy, ); }; };
		93547E8421A3312400F757A3 /* OHHTTPStubs.framework in Copy Frameworks */ = {isa = PBXBuildFile; fileRef = 931B943F21643D430034D8FA /* OHHTTPStubs.framework */; settings = {ATTRIBUTES = (CodeSignOnCopy, RemoveHeadersOnCopy, ); }; };
		93547E8521A3395300F757A3 /* OBATestHelpers.framework in Frameworks */ = {isa = PBXBuildFile; fileRef = 93235DF221A2A44C008C3BB0 /* OBATestHelpers.framework */; };
		93547E8621A3395F00F757A3 /* OBATestHelpers.framework in Copy Frameworks */ = {isa = PBXBuildFile; fileRef = 93235DF221A2A44C008C3BB0 /* OBATestHelpers.framework */; settings = {ATTRIBUTES = (CodeSignOnCopy, RemoveHeadersOnCopy, ); }; };
		9369788F2170D5AE0053DF37 /* RegionalAlertsOperation.swift in Sources */ = {isa = PBXBuildFile; fileRef = 9369788E2170D5AE0053DF37 /* RegionalAlertsOperation.swift */; };
		936978922170DAF40053DF37 /* puget_sound_alerts.pb in Resources */ = {isa = PBXBuildFile; fileRef = 936978912170DAF40053DF37 /* puget_sound_alerts.pb */; };
		936978942170DB080053DF37 /* RegionalAlertsOperationTest.swift in Sources */ = {isa = PBXBuildFile; fileRef = 936978932170DB080053DF37 /* RegionalAlertsOperationTest.swift */; };
		936978962170DD0A0053DF37 /* StopProblemOperation.swift in Sources */ = {isa = PBXBuildFile; fileRef = 936978952170DD0A0053DF37 /* StopProblemOperation.swift */; };
		93697898217122460053DF37 /* StopProblemOperationTest.swift in Sources */ = {isa = PBXBuildFile; fileRef = 93697897217122460053DF37 /* StopProblemOperationTest.swift */; };
		936EAF19219DF56500AE27D5 /* RegionsAPIService.swift in Sources */ = {isa = PBXBuildFile; fileRef = 936EAF18219DF56500AE27D5 /* RegionsAPIService.swift */; };
		936EAF28219E42CC00AE27D5 /* OBAAppKit.framework in Frameworks */ = {isa = PBXBuildFile; fileRef = 936EAF1F219E42CC00AE27D5 /* OBAAppKit.framework */; };
		936EAF2F219E42CC00AE27D5 /* OBAAppKitTests.m in Sources */ = {isa = PBXBuildFile; fileRef = 936EAF2E219E42CC00AE27D5 /* OBAAppKitTests.m */; };
		936EAF31219E42CC00AE27D5 /* OBAAppKit.h in Headers */ = {isa = PBXBuildFile; fileRef = 936EAF21219E42CC00AE27D5 /* OBAAppKit.h */; settings = {ATTRIBUTES = (Public, ); }; };
		936EAF34219E42CC00AE27D5 /* OBAAppKit.framework in Frameworks */ = {isa = PBXBuildFile; fileRef = 936EAF1F219E42CC00AE27D5 /* OBAAppKit.framework */; };
		936EAF35219E42CC00AE27D5 /* OBAAppKit.framework in Embed Frameworks */ = {isa = PBXBuildFile; fileRef = 936EAF1F219E42CC00AE27D5 /* OBAAppKit.framework */; settings = {ATTRIBUTES = (CodeSignOnCopy, RemoveHeadersOnCopy, ); }; };
		936EAF3E219E42EB00AE27D5 /* Application.swift in Sources */ = {isa = PBXBuildFile; fileRef = 936EAF3D219E42EB00AE27D5 /* Application.swift */; };
		936EAF42219E4F1100AE27D5 /* PermissionPromptViewController.m in Sources */ = {isa = PBXBuildFile; fileRef = 936EAF40219E4F1100AE27D5 /* PermissionPromptViewController.m */; };
		936EAF43219E4F1100AE27D5 /* PermissionPromptViewController.xib in Resources */ = {isa = PBXBuildFile; fileRef = 936EAF41219E4F1100AE27D5 /* PermissionPromptViewController.xib */; };
		937BB7332173DC4D00BE5635 /* report_stop_problem.json in Resources */ = {isa = PBXBuildFile; fileRef = 937BB7322173DC4D00BE5635 /* report_stop_problem.json */; };
		937BB7352173EC0E00BE5635 /* TripProblemOperation.swift in Sources */ = {isa = PBXBuildFile; fileRef = 937BB7342173EC0E00BE5635 /* TripProblemOperation.swift */; };
		937BB7372174384100BE5635 /* TripProblemOperationTest.swift in Sources */ = {isa = PBXBuildFile; fileRef = 937BB7362174384100BE5635 /* TripProblemOperationTest.swift */; };
		937BB73921743A2800BE5635 /* report_trip_problem.json in Resources */ = {isa = PBXBuildFile; fileRef = 937BB73821743A2800BE5635 /* report_trip_problem.json */; };
		937BB73D2175566600BE5635 /* APIService.swift in Sources */ = {isa = PBXBuildFile; fileRef = 937BB73C2175566600BE5635 /* APIService.swift */; };
		93ACD065219E56FE00F493CB /* MapKit.framework in Frameworks */ = {isa = PBXBuildFile; fileRef = 93ACD064219E56FE00F493CB /* MapKit.framework */; };
		93ACD06B219EA34100F493CB /* DemoViewController.m in Sources */ = {isa = PBXBuildFile; fileRef = 93ACD069219EA34100F493CB /* DemoViewController.m */; };
		93BD80A521A2AADF0009797C /* TestCaseExtensions.swift in Sources */ = {isa = PBXBuildFile; fileRef = 93BD80A421A2AADF0009797C /* TestCaseExtensions.swift */; };
		93BD80A921A317400009797C /* Nimble.framework in CopyFiles */ = {isa = PBXBuildFile; fileRef = 931B943D21643D430034D8FA /* Nimble.framework */; settings = {ATTRIBUTES = (CodeSignOnCopy, RemoveHeadersOnCopy, ); }; };
		93BD80AA21A317400009797C /* OHHTTPStubs.framework in CopyFiles */ = {isa = PBXBuildFile; fileRef = 931B943F21643D430034D8FA /* OHHTTPStubs.framework */; settings = {ATTRIBUTES = (CodeSignOnCopy, RemoveHeadersOnCopy, ); }; };
		93E97FB421A5C53600207D5F /* MapRegionManager.swift in Sources */ = {isa = PBXBuildFile; fileRef = 93E97FB321A5C53600207D5F /* MapRegionManager.swift */; };
		93E97FBC21A62D7B00207D5F /* Operations.swift in Sources */ = {isa = PBXBuildFile; fileRef = 93E97FBB21A62D7B00207D5F /* Operations.swift */; };
		93E97FBF21A70E8400207D5F /* Models.swift in Sources */ = {isa = PBXBuildFile; fileRef = 93E97FBE21A70E8400207D5F /* Models.swift */; };
		93E97FC121A70FE800207D5F /* Collections.swift in Sources */ = {isa = PBXBuildFile; fileRef = 93E97FC021A70FE800207D5F /* Collections.swift */; };
		93E97FC421A8711600207D5F /* ApplicationTests.swift in Sources */ = {isa = PBXBuildFile; fileRef = 93E97FC321A8711600207D5F /* ApplicationTests.swift */; };
		93E97FC621A872D800207D5F /* AppConfigTests.swift in Sources */ = {isa = PBXBuildFile; fileRef = 93E97FC521A872D800207D5F /* AppConfigTests.swift */; };
		93E97FC821A896D400207D5F /* TestHelpers.swift in Sources */ = {isa = PBXBuildFile; fileRef = 93E97FC721A896D400207D5F /* TestHelpers.swift */; };
		93E97FCA21A8994E00207D5F /* OBAMockHeading.swift in Sources */ = {isa = PBXBuildFile; fileRef = 93E97FC921A8994E00207D5F /* OBAMockHeading.swift */; };
		93E97FCC21A89A0F00207D5F /* TestData.swift in Sources */ = {isa = PBXBuildFile; fileRef = 93E97FCB21A89A0F00207D5F /* TestData.swift */; };
		93E97FCE21A8D48600207D5F /* CollectionsTests.swift in Sources */ = {isa = PBXBuildFile; fileRef = 93E97FCD21A8D48600207D5F /* CollectionsTests.swift */; };
		93E97FD021A8E0C400207D5F /* LocationManager.swift in Sources */ = {isa = PBXBuildFile; fileRef = 93E97FCF21A8E0C400207D5F /* LocationManager.swift */; };
		93E9802721AA8EA300207D5F /* PermissionPromptViewController.swift in Sources */ = {isa = PBXBuildFile; fileRef = 93E9802621AA8EA300207D5F /* PermissionPromptViewController.swift */; };
		93E9802A21AB09CF00207D5F /* OneBusAway.xcassets in Resources */ = {isa = PBXBuildFile; fileRef = 93E9802921AB09CF00207D5F /* OneBusAway.xcassets */; };
		93E9802D21AB17EE00207D5F /* UIKit.swift in Sources */ = {isa = PBXBuildFile; fileRef = 93E9802C21AB17EE00207D5F /* UIKit.swift */; };
		93E9803D21AB748800207D5F /* Theme.swift in Sources */ = {isa = PBXBuildFile; fileRef = 93E9803C21AB748800207D5F /* Theme.swift */; };
		93EC531A2185714400C974AB /* TripDetailsModelOperation.swift in Sources */ = {isa = PBXBuildFile; fileRef = 93EC53192185714400C974AB /* TripDetailsModelOperation.swift */; };
		93F9203F219137BB007E3861 /* StopProblemModelOperation.swift in Sources */ = {isa = PBXBuildFile; fileRef = 93F9203E219137BB007E3861 /* StopProblemModelOperation.swift */; };
		93F9204121913A8B007E3861 /* StopProblemModelOperationTests.swift in Sources */ = {isa = PBXBuildFile; fileRef = 93F9204021913A8B007E3861 /* StopProblemModelOperationTests.swift */; };
		93FAAA9A2177056A0086D9DE /* RegionsOperation.swift in Sources */ = {isa = PBXBuildFile; fileRef = 93FAAA992177056A0086D9DE /* RegionsOperation.swift */; };
		93FAAA9D2177E1130086D9DE /* RegionsOperationTest.swift in Sources */ = {isa = PBXBuildFile; fileRef = 93FAAA9C2177E1130086D9DE /* RegionsOperationTest.swift */; };
		93FAAA9F2177E27C0086D9DE /* regions-v3.json in Resources */ = {isa = PBXBuildFile; fileRef = 93FAAA9E2177E27C0086D9DE /* regions-v3.json */; };
		93FAAAA12177E85E0086D9DE /* WeatherOperation.swift in Sources */ = {isa = PBXBuildFile; fileRef = 93FAAAA02177E85E0086D9DE /* WeatherOperation.swift */; };
		93FAAAA42177EB6B0086D9DE /* WeatherOperationTest.swift in Sources */ = {isa = PBXBuildFile; fileRef = 93FAAAA32177EB6B0086D9DE /* WeatherOperationTest.swift */; };
		93FAAAA62177EC2D0086D9DE /* pugetsound-weather.json in Resources */ = {isa = PBXBuildFile; fileRef = 93FAAAA52177EC2D0086D9DE /* pugetsound-weather.json */; };
		93FAAAAB217858C20086D9DE /* CreateAlarmOperation.swift in Sources */ = {isa = PBXBuildFile; fileRef = 93FAAAAA217858C20086D9DE /* CreateAlarmOperation.swift */; };
		93FAAAAD21785DB40086D9DE /* AlarmOperationTest.swift in Sources */ = {isa = PBXBuildFile; fileRef = 93FAAAAC21785DB40086D9DE /* AlarmOperationTest.swift */; };
		93FAAAAF2178D5060086D9DE /* create_alarm.json in Resources */ = {isa = PBXBuildFile; fileRef = 93FAAAAE2178D5060086D9DE /* create_alarm.json */; };
/* End PBXBuildFile section */

/* Begin PBXContainerItemProxy section */
		931B9407216419C20034D8FA /* PBXContainerItemProxy */ = {
			isa = PBXContainerItemProxy;
			containerPortal = 931B93C92163F5520034D8FA /* Project object */;
			proxyType = 1;
			remoteGlobalIDString = 931B93FC216419C20034D8FA;
			remoteInfo = OBANetworkingKit;
		};
		931B9410216419C20034D8FA /* PBXContainerItemProxy */ = {
			isa = PBXContainerItemProxy;
			containerPortal = 931B93C92163F5520034D8FA /* Project object */;
			proxyType = 1;
			remoteGlobalIDString = 931B93FC216419C20034D8FA;
			remoteInfo = OBANetworkingKit;
		};
		931D058521B2F83100E2A516 /* PBXContainerItemProxy */ = {
			isa = PBXContainerItemProxy;
			containerPortal = 931B93C92163F5520034D8FA /* Project object */;
			proxyType = 1;
			remoteGlobalIDString = 931D057A21B2F83100E2A516;
			remoteInfo = OBAModelKit;
		};
		931D058721B2F83100E2A516 /* PBXContainerItemProxy */ = {
			isa = PBXContainerItemProxy;
			containerPortal = 931B93C92163F5520034D8FA /* Project object */;
			proxyType = 1;
			remoteGlobalIDString = 931B93D02163F5520034D8FA;
			remoteInfo = DemoApp;
		};
		931D058E21B2F83100E2A516 /* PBXContainerItemProxy */ = {
			isa = PBXContainerItemProxy;
			containerPortal = 931B93C92163F5520034D8FA /* Project object */;
			proxyType = 1;
			remoteGlobalIDString = 931D057A21B2F83100E2A516;
			remoteInfo = OBAModelKit;
		};
		931D05B821B2FF0200E2A516 /* PBXContainerItemProxy */ = {
			isa = PBXContainerItemProxy;
			containerPortal = 931B93C92163F5520034D8FA /* Project object */;
			proxyType = 1;
			remoteGlobalIDString = 931D057A21B2F83100E2A516;
			remoteInfo = OBAModelKit;
		};
		931D05C321B378A000E2A516 /* PBXContainerItemProxy */ = {
			isa = PBXContainerItemProxy;
			containerPortal = 931B93C92163F5520034D8FA /* Project object */;
			proxyType = 1;
			remoteGlobalIDString = 93235DF121A2A44C008C3BB0;
			remoteInfo = OBATestHelpers;
		};
		93235E0421A2A4C1008C3BB0 /* PBXContainerItemProxy */ = {
			isa = PBXContainerItemProxy;
			containerPortal = 931B93C92163F5520034D8FA /* Project object */;
			proxyType = 1;
			remoteGlobalIDString = 93235DF121A2A44C008C3BB0;
			remoteInfo = OBATestHelpers;
		};
		93235E0621A2A4C7008C3BB0 /* PBXContainerItemProxy */ = {
			isa = PBXContainerItemProxy;
			containerPortal = 931B93C92163F5520034D8FA /* Project object */;
			proxyType = 1;
			remoteGlobalIDString = 93235DF121A2A44C008C3BB0;
			remoteInfo = OBATestHelpers;
		};
		93235E0821A2A4D0008C3BB0 /* PBXContainerItemProxy */ = {
			isa = PBXContainerItemProxy;
			containerPortal = 931B93C92163F5520034D8FA /* Project object */;
			proxyType = 1;
			remoteGlobalIDString = 93235DF121A2A44C008C3BB0;
			remoteInfo = OBATestHelpers;
		};
		93399E562198150100F71058 /* PBXContainerItemProxy */ = {
			isa = PBXContainerItemProxy;
			containerPortal = 931B93C92163F5520034D8FA /* Project object */;
			proxyType = 1;
			remoteGlobalIDString = 93399E4B2198150100F71058;
			remoteInfo = OBALocationKit;
		};
		93399E5F2198150100F71058 /* PBXContainerItemProxy */ = {
			isa = PBXContainerItemProxy;
			containerPortal = 931B93C92163F5520034D8FA /* Project object */;
			proxyType = 1;
			remoteGlobalIDString = 93399E4B2198150100F71058;
			remoteInfo = OBALocationKit;
		};
		93547E7421A32F1F00F757A3 /* PBXContainerItemProxy */ = {
			isa = PBXContainerItemProxy;
			containerPortal = 931B93C92163F5520034D8FA /* Project object */;
			proxyType = 1;
			remoteGlobalIDString = 931B93D02163F5520034D8FA;
			remoteInfo = DemoApp;
		};
		93547E7621A32F2600F757A3 /* PBXContainerItemProxy */ = {
			isa = PBXContainerItemProxy;
			containerPortal = 931B93C92163F5520034D8FA /* Project object */;
			proxyType = 1;
			remoteGlobalIDString = 931B93D02163F5520034D8FA;
			remoteInfo = DemoApp;
		};
		93547E7821A32F2C00F757A3 /* PBXContainerItemProxy */ = {
			isa = PBXContainerItemProxy;
			containerPortal = 931B93C92163F5520034D8FA /* Project object */;
			proxyType = 1;
			remoteGlobalIDString = 931B93D02163F5520034D8FA;
			remoteInfo = DemoApp;
		};
		936EAF29219E42CC00AE27D5 /* PBXContainerItemProxy */ = {
			isa = PBXContainerItemProxy;
			containerPortal = 931B93C92163F5520034D8FA /* Project object */;
			proxyType = 1;
			remoteGlobalIDString = 936EAF1E219E42CC00AE27D5;
			remoteInfo = OBAAppKit;
		};
		936EAF32219E42CC00AE27D5 /* PBXContainerItemProxy */ = {
			isa = PBXContainerItemProxy;
			containerPortal = 931B93C92163F5520034D8FA /* Project object */;
			proxyType = 1;
			remoteGlobalIDString = 936EAF1E219E42CC00AE27D5;
			remoteInfo = OBAAppKit;
		};
		93ACD05E219E544100F493CB /* PBXContainerItemProxy */ = {
			isa = PBXContainerItemProxy;
			containerPortal = 931B93C92163F5520034D8FA /* Project object */;
			proxyType = 1;
			remoteGlobalIDString = 931B93FC216419C20034D8FA;
			remoteInfo = OBANetworkingKit;
		};
		93ACD060219E545400F493CB /* PBXContainerItemProxy */ = {
			isa = PBXContainerItemProxy;
			containerPortal = 931B93C92163F5520034D8FA /* Project object */;
			proxyType = 1;
			remoteGlobalIDString = 931B93FC216419C20034D8FA;
			remoteInfo = OBANetworkingKit;
		};
		93ACD062219E545400F493CB /* PBXContainerItemProxy */ = {
			isa = PBXContainerItemProxy;
			containerPortal = 931B93C92163F5520034D8FA /* Project object */;
			proxyType = 1;
			remoteGlobalIDString = 93399E4B2198150100F71058;
			remoteInfo = OBALocationKit;
		};
/* End PBXContainerItemProxy section */

/* Begin PBXCopyFilesBuildPhase section */
		931B9417216419C20034D8FA /* Embed Frameworks */ = {
			isa = PBXCopyFilesBuildPhase;
			buildActionMask = 2147483647;
			dstPath = "";
			dstSubfolderSpec = 10;
			files = (
				931D059121B2F83100E2A516 /* OBAModelKit.framework in Embed Frameworks */,
				936EAF35219E42CC00AE27D5 /* OBAAppKit.framework in Embed Frameworks */,
				931B9413216419C20034D8FA /* OBANetworkingKit.framework in Embed Frameworks */,
				93399E622198150100F71058 /* OBALocationKit.framework in Embed Frameworks */,
			);
			name = "Embed Frameworks";
			runOnlyForDeploymentPostprocessing = 0;
		};
		931D05C121B3788000E2A516 /* Copy Frameworks */ = {
			isa = PBXCopyFilesBuildPhase;
			buildActionMask = 2147483647;
			dstPath = "";
			dstSubfolderSpec = 10;
			files = (
				931D05C221B3789400E2A516 /* Nimble.framework in Copy Frameworks */,
			);
			name = "Copy Frameworks";
			runOnlyForDeploymentPostprocessing = 0;
		};
		93547E7C21A3308800F757A3 /* Copy Frameworks */ = {
			isa = PBXCopyFilesBuildPhase;
			buildActionMask = 2147483647;
			dstPath = "";
			dstSubfolderSpec = 10;
			files = (
				93547E7D21A3308F00F757A3 /* Nimble.framework in Copy Frameworks */,
				93547E7E21A330AB00F757A3 /* OHHTTPStubs.framework in Copy Frameworks */,
			);
			name = "Copy Frameworks";
			runOnlyForDeploymentPostprocessing = 0;
		};
		93547E7F21A330DF00F757A3 /* Copy Frameworks */ = {
			isa = PBXCopyFilesBuildPhase;
			buildActionMask = 2147483647;
			dstPath = "";
			dstSubfolderSpec = 10;
			files = (
				93547E8621A3395F00F757A3 /* OBATestHelpers.framework in Copy Frameworks */,
				93547E8021A330E900F757A3 /* Nimble.framework in Copy Frameworks */,
				93547E8121A330E900F757A3 /* OHHTTPStubs.framework in Copy Frameworks */,
			);
			name = "Copy Frameworks";
			runOnlyForDeploymentPostprocessing = 0;
		};
		93547E8221A3311E00F757A3 /* Copy Frameworks */ = {
			isa = PBXCopyFilesBuildPhase;
			buildActionMask = 2147483647;
			dstPath = "";
			dstSubfolderSpec = 10;
			files = (
				93547E8321A3312400F757A3 /* Nimble.framework in Copy Frameworks */,
				93547E8421A3312400F757A3 /* OHHTTPStubs.framework in Copy Frameworks */,
			);
			name = "Copy Frameworks";
			runOnlyForDeploymentPostprocessing = 0;
		};
		93BD80A821A3172F0009797C /* CopyFiles */ = {
			isa = PBXCopyFilesBuildPhase;
			buildActionMask = 2147483647;
			dstPath = "";
			dstSubfolderSpec = 10;
			files = (
				93BD80A921A317400009797C /* Nimble.framework in CopyFiles */,
				93BD80AA21A317400009797C /* OHHTTPStubs.framework in CopyFiles */,
			);
			runOnlyForDeploymentPostprocessing = 0;
		};
/* End PBXCopyFilesBuildPhase section */

/* Begin PBXFileReference section */
		9303E13F218B5DE900FD5FDB /* StopsModelOperation.swift */ = {isa = PBXFileReference; lastKnownFileType = sourcecode.swift; path = StopsModelOperation.swift; sourceTree = "<group>"; };
		9303E141218B617700FD5FDB /* StopsModelOperationTests.swift */ = {isa = PBXFileReference; lastKnownFileType = sourcecode.swift; path = StopsModelOperationTests.swift; sourceTree = "<group>"; };
		9303E14C218C2CE500FD5FDB /* arrivals-and-departures-for-stop-1_10914.json */ = {isa = PBXFileReference; fileEncoding = 4; lastKnownFileType = text.json; path = "arrivals-and-departures-for-stop-1_10914.json"; sourceTree = "<group>"; };
		9303E150218CACF700FD5FDB /* StopArrivalsModelOperation.swift */ = {isa = PBXFileReference; lastKnownFileType = sourcecode.swift; path = StopArrivalsModelOperation.swift; sourceTree = "<group>"; };
		9303E152218CD78A00FD5FDB /* StopArrivals.swift */ = {isa = PBXFileReference; lastKnownFileType = sourcecode.swift; path = StopArrivals.swift; sourceTree = "<group>"; };
		9303E157218ECCBC00FD5FDB /* ArrivalDeparture.swift */ = {isa = PBXFileReference; lastKnownFileType = sourcecode.swift; path = ArrivalDeparture.swift; sourceTree = "<group>"; };
		9303E15A218F4F8100FD5FDB /* StopArrivalsModelOperationTests.swift */ = {isa = PBXFileReference; lastKnownFileType = sourcecode.swift; path = StopArrivalsModelOperationTests.swift; sourceTree = "<group>"; };
		9303E15C218F888B00FD5FDB /* TripArrivalsModelOperation.swift */ = {isa = PBXFileReference; lastKnownFileType = sourcecode.swift; path = TripArrivalsModelOperation.swift; sourceTree = "<group>"; };
		9303E15E218F88F500FD5FDB /* TripArrivalsModelOperationTests.swift */ = {isa = PBXFileReference; lastKnownFileType = sourcecode.swift; path = TripArrivalsModelOperationTests.swift; sourceTree = "<group>"; };
		9303E16021901F4D00FD5FDB /* StopsForRoute.swift */ = {isa = PBXFileReference; lastKnownFileType = sourcecode.swift; path = StopsForRoute.swift; sourceTree = "<group>"; };
		9303E1622190ACA300FD5FDB /* StopsForRouteModelOperation.swift */ = {isa = PBXFileReference; lastKnownFileType = sourcecode.swift; path = StopsForRouteModelOperation.swift; sourceTree = "<group>"; };
		9303E1642190AF9500FD5FDB /* StopsForRouteModelOperationTests.swift */ = {isa = PBXFileReference; lastKnownFileType = sourcecode.swift; path = StopsForRouteModelOperationTests.swift; sourceTree = "<group>"; };
		9303E1662190C73E00FD5FDB /* RouteSearchModelOperation.swift */ = {isa = PBXFileReference; lastKnownFileType = sourcecode.swift; path = RouteSearchModelOperation.swift; sourceTree = "<group>"; };
		9303E1682190D4BC00FD5FDB /* RouteSearchModelOperationTests.swift */ = {isa = PBXFileReference; lastKnownFileType = sourcecode.swift; path = RouteSearchModelOperationTests.swift; sourceTree = "<group>"; };
		9303E16A2190D92F00FD5FDB /* ShapeModelOperation.swift */ = {isa = PBXFileReference; lastKnownFileType = sourcecode.swift; path = ShapeModelOperation.swift; sourceTree = "<group>"; };
		9303E16C2190D98400FD5FDB /* ShapeModelOperationTests.swift */ = {isa = PBXFileReference; lastKnownFileType = sourcecode.swift; path = ShapeModelOperationTests.swift; sourceTree = "<group>"; };
		9303E16E2190F6CA00FD5FDB /* AgencyWithCoverage.swift */ = {isa = PBXFileReference; lastKnownFileType = sourcecode.swift; path = AgencyWithCoverage.swift; sourceTree = "<group>"; };
		9303E1702190F90400FD5FDB /* AgenciesWithCoverageModelOperation.swift */ = {isa = PBXFileReference; lastKnownFileType = sourcecode.swift; path = AgenciesWithCoverageModelOperation.swift; sourceTree = "<group>"; };
		9303E1722190F94200FD5FDB /* AgenciesWithCoverageModelOperationTests.swift */ = {isa = PBXFileReference; lastKnownFileType = sourcecode.swift; path = AgenciesWithCoverageModelOperationTests.swift; sourceTree = "<group>"; };
		93058C90216C5644008A31A4 /* RouteSearchOperation.swift */ = {isa = PBXFileReference; lastKnownFileType = sourcecode.swift; path = RouteSearchOperation.swift; sourceTree = "<group>"; };
		93058C92216C5A0C008A31A4 /* RouteSearchOperationTest.swift */ = {isa = PBXFileReference; lastKnownFileType = sourcecode.swift; path = RouteSearchOperationTest.swift; sourceTree = "<group>"; };
		93058C94216CDCCE008A31A4 /* routes-for-location-10.json */ = {isa = PBXFileReference; fileEncoding = 4; lastKnownFileType = text.json; path = "routes-for-location-10.json"; sourceTree = "<group>"; };
		93058C97216CE29F008A31A4 /* module.modulemap */ = {isa = PBXFileReference; lastKnownFileType = "sourcecode.module-map"; path = module.modulemap; sourceTree = "<group>"; };
		9309DCA3217D0B3200E750D0 /* Route.swift */ = {isa = PBXFileReference; lastKnownFileType = sourcecode.swift; path = Route.swift; sourceTree = "<group>"; };
		9309DCA5217D0E9500E750D0 /* Stop.swift */ = {isa = PBXFileReference; lastKnownFileType = sourcecode.swift; path = Stop.swift; sourceTree = "<group>"; };
		9309DCA7217D117900E750D0 /* ModelHelpers.swift */ = {isa = PBXFileReference; lastKnownFileType = sourcecode.swift; path = ModelHelpers.swift; sourceTree = "<group>"; };
		9309DCA9217D8ED200E750D0 /* Trip.swift */ = {isa = PBXFileReference; lastKnownFileType = sourcecode.swift; path = Trip.swift; sourceTree = "<group>"; };
		93158B86217B991700E16DBA /* VehicleStatus.swift */ = {isa = PBXFileReference; lastKnownFileType = sourcecode.swift; path = VehicleStatus.swift; sourceTree = "<group>"; };
		93158B88217B9B2900E16DBA /* TripStatus.swift */ = {isa = PBXFileReference; lastKnownFileType = sourcecode.swift; path = TripStatus.swift; sourceTree = "<group>"; };
		93158B8C217BC66500E16DBA /* captive_portal.html */ = {isa = PBXFileReference; fileEncoding = 4; lastKnownFileType = text.html; path = captive_portal.html; sourceTree = "<group>"; };
		93158B8E217C05FB00E16DBA /* References.swift */ = {isa = PBXFileReference; lastKnownFileType = sourcecode.swift; path = References.swift; sourceTree = "<group>"; };
		93158B90217C0B0A00E16DBA /* Agency.swift */ = {isa = PBXFileReference; lastKnownFileType = sourcecode.swift; path = Agency.swift; sourceTree = "<group>"; };
		93158B92217C189500E16DBA /* RESTModelOperation.swift */ = {isa = PBXFileReference; lastKnownFileType = sourcecode.swift; path = RESTModelOperation.swift; sourceTree = "<group>"; };
		93158B94217C1C2400E16DBA /* Frequency.swift */ = {isa = PBXFileReference; lastKnownFileType = sourcecode.swift; path = Frequency.swift; sourceTree = "<group>"; };
		93158B99217CDB9A00E16DBA /* frequency-vehicle.json */ = {isa = PBXFileReference; fileEncoding = 4; lastKnownFileType = text.json; path = "frequency-vehicle.json"; sourceTree = "<group>"; };
		93158B9B217CE08D00E16DBA /* arrivals_and_departures_for_stop_hart_6497.json */ = {isa = PBXFileReference; fileEncoding = 4; lastKnownFileType = text.json; path = arrivals_and_departures_for_stop_hart_6497.json; sourceTree = "<group>"; };
		93158B9D217CE18E00E16DBA /* ReferencesTests.swift */ = {isa = PBXFileReference; lastKnownFileType = sourcecode.swift; path = ReferencesTests.swift; sourceTree = "<group>"; };
		93158B9F217CE2AD00E16DBA /* references.json */ = {isa = PBXFileReference; fileEncoding = 4; lastKnownFileType = text.json; path = references.json; sourceTree = "<group>"; };
		93178A2321B847E3002328F1 /* arrivals_and_departures_for_stop_15th-galer.json */ = {isa = PBXFileReference; fileEncoding = 4; lastKnownFileType = text.json; path = "arrivals_and_departures_for_stop_15th-galer.json"; sourceTree = "<group>"; };
<<<<<<< HEAD
=======
		93178A2721B8839C002328F1 /* StopOperation.swift */ = {isa = PBXFileReference; lastKnownFileType = sourcecode.swift; path = StopOperation.swift; sourceTree = "<group>"; };
>>>>>>> cccccadd
		931A7CCE2188DB1200FA3025 /* TripDetailsModelOperationTests.swift */ = {isa = PBXFileReference; lastKnownFileType = sourcecode.swift; path = TripDetailsModelOperationTests.swift; sourceTree = "<group>"; };
		931A7CD42189332D00FA3025 /* InternalTypes.swift */ = {isa = PBXFileReference; fileEncoding = 4; lastKnownFileType = sourcecode.swift; path = InternalTypes.swift; sourceTree = "<group>"; };
		931A7CD6218933BF00FA3025 /* CurrentTimeModelOperation.swift */ = {isa = PBXFileReference; lastKnownFileType = sourcecode.swift; path = CurrentTimeModelOperation.swift; sourceTree = "<group>"; };
		931A7CD92189362200FA3025 /* CurrentTimeModelOperationTests.swift */ = {isa = PBXFileReference; lastKnownFileType = sourcecode.swift; path = CurrentTimeModelOperationTests.swift; sourceTree = "<group>"; };
		931A7CDB2189382900FA3025 /* current_time.json */ = {isa = PBXFileReference; fileEncoding = 4; lastKnownFileType = text.json; path = current_time.json; sourceTree = "<group>"; };
		931B93D12163F5520034D8FA /* DemoApp.app */ = {isa = PBXFileReference; explicitFileType = wrapper.application; includeInIndex = 0; path = DemoApp.app; sourceTree = BUILT_PRODUCTS_DIR; };
		931B93D42163F5520034D8FA /* AppDelegate.h */ = {isa = PBXFileReference; lastKnownFileType = sourcecode.c.h; path = AppDelegate.h; sourceTree = "<group>"; };
		931B93D52163F5520034D8FA /* AppDelegate.m */ = {isa = PBXFileReference; lastKnownFileType = sourcecode.c.objc; path = AppDelegate.m; sourceTree = "<group>"; };
		931B93DD2163F5530034D8FA /* Assets.xcassets */ = {isa = PBXFileReference; lastKnownFileType = folder.assetcatalog; path = Assets.xcassets; sourceTree = "<group>"; };
		931B93E02163F5530034D8FA /* Base */ = {isa = PBXFileReference; lastKnownFileType = file.storyboard; name = Base; path = Base.lproj/LaunchScreen.storyboard; sourceTree = "<group>"; };
		931B93E22163F5530034D8FA /* Info.plist */ = {isa = PBXFileReference; lastKnownFileType = text.plist.xml; path = Info.plist; sourceTree = "<group>"; };
		931B93E32163F5530034D8FA /* main.m */ = {isa = PBXFileReference; lastKnownFileType = sourcecode.c.objc; path = main.m; sourceTree = "<group>"; };
		931B93FD216419C20034D8FA /* OBANetworkingKit.framework */ = {isa = PBXFileReference; explicitFileType = wrapper.framework; includeInIndex = 0; path = OBANetworkingKit.framework; sourceTree = BUILT_PRODUCTS_DIR; };
		931B93FF216419C20034D8FA /* OBANetworkingKit.h */ = {isa = PBXFileReference; lastKnownFileType = sourcecode.c.h; path = OBANetworkingKit.h; sourceTree = "<group>"; };
		931B9400216419C20034D8FA /* Info.plist */ = {isa = PBXFileReference; lastKnownFileType = text.plist.xml; path = Info.plist; sourceTree = "<group>"; };
		931B9405216419C20034D8FA /* OBANetworkingKitTests.xctest */ = {isa = PBXFileReference; explicitFileType = wrapper.cfbundle; includeInIndex = 0; path = OBANetworkingKitTests.xctest; sourceTree = BUILT_PRODUCTS_DIR; };
		931B940E216419C20034D8FA /* Info.plist */ = {isa = PBXFileReference; lastKnownFileType = text.plist.xml; path = Info.plist; sourceTree = "<group>"; };
		931B941C21641A7F0034D8FA /* OBAOperation.h */ = {isa = PBXFileReference; lastKnownFileType = sourcecode.c.h; path = OBAOperation.h; sourceTree = "<group>"; };
		931B941D21641A7F0034D8FA /* OBAOperation.m */ = {isa = PBXFileReference; lastKnownFileType = sourcecode.c.objc; path = OBAOperation.m; sourceTree = "<group>"; };
		931B942421641FB50034D8FA /* OBANetworkOperation.h */ = {isa = PBXFileReference; lastKnownFileType = sourcecode.c.h; path = OBANetworkOperation.h; sourceTree = "<group>"; };
		931B942521641FB50034D8FA /* OBANetworkOperation.m */ = {isa = PBXFileReference; lastKnownFileType = sourcecode.c.objc; path = OBANetworkOperation.m; sourceTree = "<group>"; };
		931B9428216422120034D8FA /* OBAOperation+Internal.h */ = {isa = PBXFileReference; lastKnownFileType = sourcecode.c.h; path = "OBAOperation+Internal.h"; sourceTree = "<group>"; };
		931B943821642EE40034D8FA /* CurrentTimeOperation.swift */ = {isa = PBXFileReference; lastKnownFileType = sourcecode.swift; path = CurrentTimeOperation.swift; sourceTree = "<group>"; };
		931B943A216430E70034D8FA /* RESTAPIService.swift */ = {isa = PBXFileReference; lastKnownFileType = sourcecode.swift; path = RESTAPIService.swift; sourceTree = "<group>"; };
		931B943D21643D430034D8FA /* Nimble.framework */ = {isa = PBXFileReference; lastKnownFileType = wrapper.framework; name = Nimble.framework; path = Carthage/Build/iOS/Nimble.framework; sourceTree = "<group>"; };
		931B943F21643D430034D8FA /* OHHTTPStubs.framework */ = {isa = PBXFileReference; lastKnownFileType = wrapper.framework; name = OHHTTPStubs.framework; path = Carthage/Build/iOS/OHHTTPStubs.framework; sourceTree = "<group>"; };
		931B94482164433C0034D8FA /* OBANetworkingKitTests-Bridging-Header.h */ = {isa = PBXFileReference; lastKnownFileType = sourcecode.c.h; path = "OBANetworkingKitTests-Bridging-Header.h"; sourceTree = "<group>"; };
		931B94492164433D0034D8FA /* CurrentTimeOperationTest.swift */ = {isa = PBXFileReference; lastKnownFileType = sourcecode.swift; path = CurrentTimeOperationTest.swift; sourceTree = "<group>"; };
		931B944C216460090034D8FA /* OBANetworkHelpers.h */ = {isa = PBXFileReference; lastKnownFileType = sourcecode.c.h; path = OBANetworkHelpers.h; sourceTree = "<group>"; };
		931B944D216460090034D8FA /* OBANetworkHelpers.m */ = {isa = PBXFileReference; lastKnownFileType = sourcecode.c.objc; path = OBANetworkHelpers.m; sourceTree = "<group>"; };
		931B945021648D7F0034D8FA /* RequestVehicleOperation.swift */ = {isa = PBXFileReference; lastKnownFileType = sourcecode.swift; path = RequestVehicleOperation.swift; sourceTree = "<group>"; };
		931B9452216516A10034D8FA /* RequestVehicleOperationTest.swift */ = {isa = PBXFileReference; lastKnownFileType = sourcecode.swift; path = RequestVehicleOperationTest.swift; sourceTree = "<group>"; };
		931B94B7216526AA0034D8FA /* vehicle_for_id_4011.json */ = {isa = PBXFileReference; fileEncoding = 4; lastKnownFileType = text.json; path = vehicle_for_id_4011.json; sourceTree = "<group>"; };
		931B94B9216569720034D8FA /* OBARESTAPIOperation.h */ = {isa = PBXFileReference; lastKnownFileType = sourcecode.c.h; path = OBARESTAPIOperation.h; sourceTree = "<group>"; };
		931B94BA216569720034D8FA /* OBARESTAPIOperation.m */ = {isa = PBXFileReference; lastKnownFileType = sourcecode.c.objc; path = OBARESTAPIOperation.m; sourceTree = "<group>"; };
		931B94BD216682E10034D8FA /* StopsOperation.swift */ = {isa = PBXFileReference; lastKnownFileType = sourcecode.swift; path = StopsOperation.swift; sourceTree = "<group>"; };
		931B94BF21668FA90034D8FA /* StopsOperationTest.swift */ = {isa = PBXFileReference; lastKnownFileType = sourcecode.swift; path = StopsOperationTest.swift; sourceTree = "<group>"; };
		931B94C32166D7C60034D8FA /* stops_for_location_seattle.json */ = {isa = PBXFileReference; fileEncoding = 4; lastKnownFileType = text.json; path = stops_for_location_seattle.json; sourceTree = "<group>"; };
		931B94C52166DF5F0034D8FA /* stops_for_location_seattle_span.json */ = {isa = PBXFileReference; fileEncoding = 4; lastKnownFileType = text.json; path = stops_for_location_seattle_span.json; sourceTree = "<group>"; };
		931B94C72168388E0034D8FA /* TestCaseExtensions.swift */ = {isa = PBXFileReference; lastKnownFileType = sourcecode.swift; path = TestCaseExtensions.swift; sourceTree = "<group>"; };
		931CE266216E215B00161A6C /* TripDetailsOperation.swift */ = {isa = PBXFileReference; lastKnownFileType = sourcecode.swift; path = TripDetailsOperation.swift; sourceTree = "<group>"; };
		931CE268216E35D400161A6C /* TripDetailsOperationTest.swift */ = {isa = PBXFileReference; lastKnownFileType = sourcecode.swift; path = TripDetailsOperationTest.swift; sourceTree = "<group>"; };
		931CE26A216E361300161A6C /* trip_details_1_18196913.json */ = {isa = PBXFileReference; fileEncoding = 4; lastKnownFileType = text.json; path = trip_details_1_18196913.json; sourceTree = "<group>"; };
		931CE26C216E42AD00161A6C /* PlacemarkSearchOperation.swift */ = {isa = PBXFileReference; lastKnownFileType = sourcecode.swift; path = PlacemarkSearchOperation.swift; sourceTree = "<group>"; };
		931CE26E216F819F00161A6C /* PlacemarkSearchOperationTest.swift */ = {isa = PBXFileReference; lastKnownFileType = sourcecode.swift; path = PlacemarkSearchOperationTest.swift; sourceTree = "<group>"; };
		931CE272216F8CC500161A6C /* StopArrivalsAndDeparturesOperation.swift */ = {isa = PBXFileReference; lastKnownFileType = sourcecode.swift; path = StopArrivalsAndDeparturesOperation.swift; sourceTree = "<group>"; };
		931CE274216F8E7800161A6C /* StopArrivalsAndDeparturesOperationTest.swift */ = {isa = PBXFileReference; lastKnownFileType = sourcecode.swift; path = StopArrivalsAndDeparturesOperationTest.swift; sourceTree = "<group>"; };
		931CE276216F8F4500161A6C /* arrivals-and-departures-for-stop-1_75414.json */ = {isa = PBXFileReference; fileEncoding = 4; lastKnownFileType = text.json; path = "arrivals-and-departures-for-stop-1_75414.json"; sourceTree = "<group>"; };
		931CE279216F941D00161A6C /* ObacoService.swift */ = {isa = PBXFileReference; lastKnownFileType = sourcecode.swift; path = ObacoService.swift; sourceTree = "<group>"; };
		931D057B21B2F83100E2A516 /* OBAModelKit.framework */ = {isa = PBXFileReference; explicitFileType = wrapper.framework; includeInIndex = 0; path = OBAModelKit.framework; sourceTree = BUILT_PRODUCTS_DIR; };
		931D057D21B2F83100E2A516 /* OBAModelKit.h */ = {isa = PBXFileReference; lastKnownFileType = sourcecode.c.h; path = OBAModelKit.h; sourceTree = "<group>"; };
		931D057E21B2F83100E2A516 /* Info.plist */ = {isa = PBXFileReference; lastKnownFileType = text.plist.xml; path = Info.plist; sourceTree = "<group>"; };
		931D058321B2F83100E2A516 /* OBAModelKitTests.xctest */ = {isa = PBXFileReference; explicitFileType = wrapper.cfbundle; includeInIndex = 0; path = OBAModelKitTests.xctest; sourceTree = BUILT_PRODUCTS_DIR; };
		931D058C21B2F83100E2A516 /* Info.plist */ = {isa = PBXFileReference; lastKnownFileType = text.plist.xml; path = Info.plist; sourceTree = "<group>"; };
		931D05BF21B3785A00E2A516 /* regions-v3.json */ = {isa = PBXFileReference; fileEncoding = 4; lastKnownFileType = text.json; path = "regions-v3.json"; sourceTree = "<group>"; };
		931D05C621B4614C00E2A516 /* references.json */ = {isa = PBXFileReference; fileEncoding = 4; lastKnownFileType = text.json; path = references.json; sourceTree = "<group>"; };
		931D05C821B4619600E2A516 /* arrival-and-departure-for-stop-MTS_11589.json */ = {isa = PBXFileReference; fileEncoding = 4; lastKnownFileType = text.json; path = "arrival-and-departure-for-stop-MTS_11589.json"; sourceTree = "<group>"; };
		93235DD9219F21FC008C3BB0 /* tampa.gpx */ = {isa = PBXFileReference; lastKnownFileType = text.xml; path = tampa.gpx; sourceTree = "<group>"; };
		93235DDA219F21FC008C3BB0 /* sandiego.gpx */ = {isa = PBXFileReference; lastKnownFileType = text.xml; path = sandiego.gpx; sourceTree = "<group>"; };
		93235DDB219F21FC008C3BB0 /* capitolhill.gpx */ = {isa = PBXFileReference; lastKnownFileType = text.xml; path = capitolhill.gpx; sourceTree = "<group>"; };
		93235DDC219F21FC008C3BB0 /* atlanta.gpx */ = {isa = PBXFileReference; lastKnownFileType = text.xml; path = atlanta.gpx; sourceTree = "<group>"; };
		93235DDD219F21FC008C3BB0 /* boston.gpx */ = {isa = PBXFileReference; lastKnownFileType = text.xml; path = boston.gpx; sourceTree = "<group>"; };
		93235DDE219F21FC008C3BB0 /* invalid.gpx */ = {isa = PBXFileReference; lastKnownFileType = text.xml; path = invalid.gpx; sourceTree = "<group>"; };
		93235DDF219F21FC008C3BB0 /* rvtd.gpx */ = {isa = PBXFileReference; lastKnownFileType = text.xml; path = rvtd.gpx; sourceTree = "<group>"; };
		93235DE0219F21FC008C3BB0 /* README.markdown */ = {isa = PBXFileReference; lastKnownFileType = net.daringfireball.markdown; path = README.markdown; sourceTree = "<group>"; };
		93235DE1219F21FC008C3BB0 /* san_joaquin.gpx */ = {isa = PBXFileReference; lastKnownFileType = text.xml; path = san_joaquin.gpx; sourceTree = "<group>"; };
		93235DE2219F21FC008C3BB0 /* washingtondc.gpx */ = {isa = PBXFileReference; lastKnownFileType = text.xml; path = washingtondc.gpx; sourceTree = "<group>"; };
		93235DE3219F21FC008C3BB0 /* yorkca.gpx */ = {isa = PBXFileReference; lastKnownFileType = text.xml; path = yorkca.gpx; sourceTree = "<group>"; };
		93235DE4219F24A5008C3BB0 /* AppConfig.swift */ = {isa = PBXFileReference; lastKnownFileType = sourcecode.swift; path = AppConfig.swift; sourceTree = "<group>"; };
		93235DE7219FECD8008C3BB0 /* regions-v3.json */ = {isa = PBXFileReference; fileEncoding = 4; lastKnownFileType = text.json; path = "regions-v3.json"; sourceTree = "<group>"; };
		93235DE921A08E23008C3BB0 /* RegionsEncodingTests.swift */ = {isa = PBXFileReference; lastKnownFileType = sourcecode.swift; path = RegionsEncodingTests.swift; sourceTree = "<group>"; };
		93235DEB21A29ACC008C3BB0 /* RegionsServiceTests.swift */ = {isa = PBXFileReference; lastKnownFileType = sourcecode.swift; path = RegionsServiceTests.swift; sourceTree = "<group>"; };
		93235DF221A2A44C008C3BB0 /* OBATestHelpers.framework */ = {isa = PBXFileReference; explicitFileType = wrapper.framework; includeInIndex = 0; path = OBATestHelpers.framework; sourceTree = BUILT_PRODUCTS_DIR; };
		93235DF421A2A44C008C3BB0 /* OBATestHelpers.h */ = {isa = PBXFileReference; lastKnownFileType = sourcecode.c.h; path = OBATestHelpers.h; sourceTree = "<group>"; };
		93235DF521A2A44C008C3BB0 /* Info.plist */ = {isa = PBXFileReference; lastKnownFileType = text.plist.xml; path = Info.plist; sourceTree = "<group>"; };
		93235E0021A2A481008C3BB0 /* XCTest.framework */ = {isa = PBXFileReference; lastKnownFileType = wrapper.framework; name = XCTest.framework; path = Platforms/iPhoneOS.platform/Developer/Library/Frameworks/XCTest.framework; sourceTree = DEVELOPER_DIR; };
		932A6F2721801BAF0008654F /* arrival-and-departure-for-stop-MTS_11589.json */ = {isa = PBXFileReference; fileEncoding = 4; lastKnownFileType = text.json; path = "arrival-and-departure-for-stop-MTS_11589.json"; sourceTree = "<group>"; };
		932A6F29218022AF0008654F /* Situation.swift */ = {isa = PBXFileReference; lastKnownFileType = sourcecode.swift; path = Situation.swift; sourceTree = "<group>"; };
		932AAF9B216960A70070BF56 /* ArrivalDepartureForStopOperation.swift */ = {isa = PBXFileReference; lastKnownFileType = sourcecode.swift; path = ArrivalDepartureForStopOperation.swift; sourceTree = "<group>"; };
		932AAF9D216962D20070BF56 /* ArrivalDepartureAtStopTest.swift */ = {isa = PBXFileReference; lastKnownFileType = sourcecode.swift; path = ArrivalDepartureAtStopTest.swift; sourceTree = "<group>"; };
		932AAF9F21696C170070BF56 /* arrival-and-departure-for-stop-1_11420.json */ = {isa = PBXFileReference; fileEncoding = 4; lastKnownFileType = text.json; path = "arrival-and-departure-for-stop-1_11420.json"; sourceTree = "<group>"; };
		932AAFA1216983810070BF56 /* ShapeOperation.swift */ = {isa = PBXFileReference; lastKnownFileType = sourcecode.swift; path = ShapeOperation.swift; sourceTree = "<group>"; };
		932AAFA32169840B0070BF56 /* ShapeOperationTest.swift */ = {isa = PBXFileReference; lastKnownFileType = sourcecode.swift; path = ShapeOperationTest.swift; sourceTree = "<group>"; };
		932AAFA5216984E90070BF56 /* shape_1_20010002.json */ = {isa = PBXFileReference; fileEncoding = 4; lastKnownFileType = text.json; path = shape_1_20010002.json; sourceTree = "<group>"; };
		932AAFA821698B110070BF56 /* AgenciesWithCoverageOperation.swift */ = {isa = PBXFileReference; lastKnownFileType = sourcecode.swift; path = AgenciesWithCoverageOperation.swift; sourceTree = "<group>"; };
		932AAFAA21698CA80070BF56 /* AgenciesWithCoverageOperationTest.swift */ = {isa = PBXFileReference; lastKnownFileType = sourcecode.swift; path = AgenciesWithCoverageOperationTest.swift; sourceTree = "<group>"; };
		932AAFAC21698DA30070BF56 /* agencies_with_coverage.json */ = {isa = PBXFileReference; fileEncoding = 4; lastKnownFileType = text.json; path = agencies_with_coverage.json; sourceTree = "<group>"; };
		93399E0B21916A9E00F71058 /* TripProblemModelOperation.swift */ = {isa = PBXFileReference; lastKnownFileType = sourcecode.swift; path = TripProblemModelOperation.swift; sourceTree = "<group>"; };
		93399E0D21916B3300F71058 /* TripProblemModelOperationTests.swift */ = {isa = PBXFileReference; lastKnownFileType = sourcecode.swift; path = TripProblemModelOperationTests.swift; sourceTree = "<group>"; };
		93399E1121916F2100F71058 /* gtfs-realtime.proto */ = {isa = PBXFileReference; fileEncoding = 4; lastKnownFileType = sourcecode.protobuf; path = "gtfs-realtime.proto"; sourceTree = "<group>"; };
		93399E1421916FB900F71058 /* SwiftProtobuf.framework */ = {isa = PBXFileReference; lastKnownFileType = wrapper.framework; name = SwiftProtobuf.framework; path = Carthage/Build/iOS/SwiftProtobuf.framework; sourceTree = "<group>"; };
		93399E172191705500F71058 /* gtfs-realtime.pb.swift */ = {isa = PBXFileReference; fileEncoding = 4; lastKnownFileType = sourcecode.swift; path = "gtfs-realtime.pb.swift"; sourceTree = "<group>"; };
		93399E192191EE3900F71058 /* RegionalAlertsModelOperation.swift */ = {isa = PBXFileReference; lastKnownFileType = sourcecode.swift; path = RegionalAlertsModelOperation.swift; sourceTree = "<group>"; };
		93399E1B2191F12800F71058 /* AgencyAlert.swift */ = {isa = PBXFileReference; lastKnownFileType = sourcecode.swift; path = AgencyAlert.swift; sourceTree = "<group>"; };
		93399E1D2193489500F71058 /* RegionalAlertsModelOperationTests.swift */ = {isa = PBXFileReference; lastKnownFileType = sourcecode.swift; path = RegionalAlertsModelOperationTests.swift; sourceTree = "<group>"; };
		93399E1F21934A2E00F71058 /* 2_agencies_with_coverage.json */ = {isa = PBXFileReference; fileEncoding = 4; lastKnownFileType = text.json; path = 2_agencies_with_coverage.json; sourceTree = "<group>"; };
		93399E2421964CA700F71058 /* ObacoModelService.swift */ = {isa = PBXFileReference; lastKnownFileType = sourcecode.swift; path = ObacoModelService.swift; sourceTree = "<group>"; };
		93399E2921964DC300F71058 /* ModelService.swift */ = {isa = PBXFileReference; lastKnownFileType = sourcecode.swift; path = ModelService.swift; sourceTree = "<group>"; };
		93399E2B21964F0800F71058 /* WeatherModelOperation.swift */ = {isa = PBXFileReference; lastKnownFileType = sourcecode.swift; path = WeatherModelOperation.swift; sourceTree = "<group>"; };
		93399E2D21964F9800F71058 /* WeatherForecast.swift */ = {isa = PBXFileReference; lastKnownFileType = sourcecode.swift; path = WeatherForecast.swift; sourceTree = "<group>"; };
		93399E2F21965D7E00F71058 /* WeatherModelOperationTests.swift */ = {isa = PBXFileReference; lastKnownFileType = sourcecode.swift; path = WeatherModelOperationTests.swift; sourceTree = "<group>"; };
		93399E3121975B2100F71058 /* AlarmModelOperationTests.swift */ = {isa = PBXFileReference; lastKnownFileType = sourcecode.swift; path = AlarmModelOperationTests.swift; sourceTree = "<group>"; };
		93399E3321975BBA00F71058 /* AlarmModelOperation.swift */ = {isa = PBXFileReference; lastKnownFileType = sourcecode.swift; path = AlarmModelOperation.swift; sourceTree = "<group>"; };
		93399E3521975BC200F71058 /* Alarm.swift */ = {isa = PBXFileReference; lastKnownFileType = sourcecode.swift; path = Alarm.swift; sourceTree = "<group>"; };
		93399E3721976B6900F71058 /* AgencyVehicle.swift */ = {isa = PBXFileReference; lastKnownFileType = sourcecode.swift; path = AgencyVehicle.swift; sourceTree = "<group>"; };
		93399E3921976BE700F71058 /* AgencyVehicleModelOperation.swift */ = {isa = PBXFileReference; lastKnownFileType = sourcecode.swift; path = AgencyVehicleModelOperation.swift; sourceTree = "<group>"; };
		93399E3B21976D8700F71058 /* AgencyVehicleModelOperationTests.swift */ = {isa = PBXFileReference; lastKnownFileType = sourcecode.swift; path = AgencyVehicleModelOperationTests.swift; sourceTree = "<group>"; };
		93399E3E2197856A00F71058 /* RegionsModelService.swift */ = {isa = PBXFileReference; lastKnownFileType = sourcecode.swift; path = RegionsModelService.swift; sourceTree = "<group>"; };
		93399E402197858000F71058 /* Region.swift */ = {isa = PBXFileReference; lastKnownFileType = sourcecode.swift; path = Region.swift; sourceTree = "<group>"; };
		93399E422197858E00F71058 /* RegionsModelOperation.swift */ = {isa = PBXFileReference; lastKnownFileType = sourcecode.swift; path = RegionsModelOperation.swift; sourceTree = "<group>"; };
		93399E4521978EE200F71058 /* RegionsModelOperationTests.swift */ = {isa = PBXFileReference; lastKnownFileType = sourcecode.swift; path = RegionsModelOperationTests.swift; sourceTree = "<group>"; };
		93399E4C2198150100F71058 /* OBALocationKit.framework */ = {isa = PBXFileReference; explicitFileType = wrapper.framework; includeInIndex = 0; path = OBALocationKit.framework; sourceTree = BUILT_PRODUCTS_DIR; };
		93399E4E2198150100F71058 /* OBALocationKit.h */ = {isa = PBXFileReference; lastKnownFileType = sourcecode.c.h; path = OBALocationKit.h; sourceTree = "<group>"; };
		93399E4F2198150100F71058 /* Info.plist */ = {isa = PBXFileReference; lastKnownFileType = text.plist.xml; path = Info.plist; sourceTree = "<group>"; };
		93399E542198150100F71058 /* OBALocationKitTests.xctest */ = {isa = PBXFileReference; explicitFileType = wrapper.cfbundle; includeInIndex = 0; path = OBALocationKitTests.xctest; sourceTree = BUILT_PRODUCTS_DIR; };
		93399E5D2198150100F71058 /* Info.plist */ = {isa = PBXFileReference; lastKnownFileType = text.plist.xml; path = Info.plist; sourceTree = "<group>"; };
		93399E6A2198157A00F71058 /* RegionsService.swift */ = {isa = PBXFileReference; lastKnownFileType = sourcecode.swift; path = RegionsService.swift; sourceTree = "<group>"; };
		93399E6D2198162C00F71058 /* LocationService.swift */ = {isa = PBXFileReference; lastKnownFileType = sourcecode.swift; path = LocationService.swift; sourceTree = "<group>"; };
		93399E6F21989A5900F71058 /* LocationManagerProtocol.swift */ = {isa = PBXFileReference; lastKnownFileType = sourcecode.swift; path = LocationManagerProtocol.swift; sourceTree = "<group>"; };
		93399E712198AD1400F71058 /* LocationServiceTests.swift */ = {isa = PBXFileReference; lastKnownFileType = sourcecode.swift; path = LocationServiceTests.swift; sourceTree = "<group>"; };
		93399E772198B70100F71058 /* LocationServiceMocks.swift */ = {isa = PBXFileReference; lastKnownFileType = sourcecode.swift; path = LocationServiceMocks.swift; sourceTree = "<group>"; };
		933FFF2D217943D4006682C3 /* MatchingVehiclesOperation.swift */ = {isa = PBXFileReference; lastKnownFileType = sourcecode.swift; path = MatchingVehiclesOperation.swift; sourceTree = "<group>"; };
		933FFF302179460D006682C3 /* MatchingVehicleOperationTest.swift */ = {isa = PBXFileReference; lastKnownFileType = sourcecode.swift; path = MatchingVehicleOperationTest.swift; sourceTree = "<group>"; };
		933FFF32217946CA006682C3 /* vehicles-query-1_1.json */ = {isa = PBXFileReference; fileEncoding = 4; lastKnownFileType = text.json; path = "vehicles-query-1_1.json"; sourceTree = "<group>"; };
		933FFF3421794AF6006682C3 /* VehicleTripOperation.swift */ = {isa = PBXFileReference; lastKnownFileType = sourcecode.swift; path = VehicleTripOperation.swift; sourceTree = "<group>"; };
		933FFF3621794D8D006682C3 /* VehicleTripOperationTest.swift */ = {isa = PBXFileReference; lastKnownFileType = sourcecode.swift; path = VehicleTripOperationTest.swift; sourceTree = "<group>"; };
		933FFF3821795403006682C3 /* trip-for-vehicle-1_2799.json */ = {isa = PBXFileReference; fileEncoding = 4; lastKnownFileType = text.json; path = "trip-for-vehicle-1_2799.json"; sourceTree = "<group>"; };
		933FFF3B2179A8DE006682C3 /* RESTAPIModelService.swift */ = {isa = PBXFileReference; lastKnownFileType = sourcecode.swift; path = RESTAPIModelService.swift; sourceTree = "<group>"; };
		933FFF3D2179AF7E006682C3 /* VehicleStatusModelOperation.swift */ = {isa = PBXFileReference; lastKnownFileType = sourcecode.swift; path = VehicleStatusModelOperation.swift; sourceTree = "<group>"; };
		933FFF43217A7FC0006682C3 /* DictionaryDecodingTests.swift */ = {isa = PBXFileReference; fileEncoding = 4; lastKnownFileType = sourcecode.swift; path = DictionaryDecodingTests.swift; sourceTree = "<group>"; };
		933FFF44217A7FC0006682C3 /* DictionaryEncodingTests.swift */ = {isa = PBXFileReference; fileEncoding = 4; lastKnownFileType = sourcecode.swift; path = DictionaryEncodingTests.swift; sourceTree = "<group>"; };
		933FFF47217A7FD9006682C3 /* DictionaryErrors.swift */ = {isa = PBXFileReference; fileEncoding = 4; lastKnownFileType = sourcecode.swift; path = DictionaryErrors.swift; sourceTree = "<group>"; };
		933FFF48217A7FD9006682C3 /* DictionaryCodingKey.swift */ = {isa = PBXFileReference; fileEncoding = 4; lastKnownFileType = sourcecode.swift; path = DictionaryCodingKey.swift; sourceTree = "<group>"; };
		933FFF49217A7FD9006682C3 /* DictionaryEncoder.swift */ = {isa = PBXFileReference; fileEncoding = 4; lastKnownFileType = sourcecode.swift; path = DictionaryEncoder.swift; sourceTree = "<group>"; };
		933FFF4A217A7FD9006682C3 /* DictionaryDecoder.swift */ = {isa = PBXFileReference; fileEncoding = 4; lastKnownFileType = sourcecode.swift; path = DictionaryDecoder.swift; sourceTree = "<group>"; };
		933FFF52217A8D4A006682C3 /* VehicleStatusModelOperationTests.swift */ = {isa = PBXFileReference; lastKnownFileType = sourcecode.swift; path = VehicleStatusModelOperationTests.swift; sourceTree = "<group>"; };
		9342915F21AC9E150071AD11 /* BorderedButton.swift */ = {isa = PBXFileReference; lastKnownFileType = sourcecode.swift; path = BorderedButton.swift; sourceTree = "<group>"; };
		9342916721ACC4740071AD11 /* RegionPickerViewController.swift */ = {isa = PBXFileReference; lastKnownFileType = sourcecode.swift; path = RegionPickerViewController.swift; sourceTree = "<group>"; };
		9342916921ADC3BB0071AD11 /* MapKit.swift */ = {isa = PBXFileReference; lastKnownFileType = sourcecode.swift; path = MapKit.swift; sourceTree = "<group>"; };
		9342916F21B05D610071AD11 /* DemoViewController.h */ = {isa = PBXFileReference; fileEncoding = 4; lastKnownFileType = sourcecode.c.h; path = DemoViewController.h; sourceTree = "<group>"; };
		9351CFF9216A84AA002D5391 /* StopsForRouteOperation.swift */ = {isa = PBXFileReference; lastKnownFileType = sourcecode.swift; path = StopsForRouteOperation.swift; sourceTree = "<group>"; };
		9351CFFB216A850E002D5391 /* StopsForRouteOperationTest.swift */ = {isa = PBXFileReference; lastKnownFileType = sourcecode.swift; path = StopsForRouteOperationTest.swift; sourceTree = "<group>"; };
		9351CFFD216C0084002D5391 /* stops-for-route-1_100002.json */ = {isa = PBXFileReference; fileEncoding = 4; lastKnownFileType = text.json; path = "stops-for-route-1_100002.json"; sourceTree = "<group>"; };
		9369788E2170D5AE0053DF37 /* RegionalAlertsOperation.swift */ = {isa = PBXFileReference; lastKnownFileType = sourcecode.swift; path = RegionalAlertsOperation.swift; sourceTree = "<group>"; };
		936978912170DAF40053DF37 /* puget_sound_alerts.pb */ = {isa = PBXFileReference; fileEncoding = 4; lastKnownFileType = text; path = puget_sound_alerts.pb; sourceTree = "<group>"; };
		936978932170DB080053DF37 /* RegionalAlertsOperationTest.swift */ = {isa = PBXFileReference; lastKnownFileType = sourcecode.swift; path = RegionalAlertsOperationTest.swift; sourceTree = "<group>"; };
		936978952170DD0A0053DF37 /* StopProblemOperation.swift */ = {isa = PBXFileReference; lastKnownFileType = sourcecode.swift; path = StopProblemOperation.swift; sourceTree = "<group>"; };
		93697897217122460053DF37 /* StopProblemOperationTest.swift */ = {isa = PBXFileReference; lastKnownFileType = sourcecode.swift; path = StopProblemOperationTest.swift; sourceTree = "<group>"; };
		936EAF18219DF56500AE27D5 /* RegionsAPIService.swift */ = {isa = PBXFileReference; fileEncoding = 4; lastKnownFileType = sourcecode.swift; path = RegionsAPIService.swift; sourceTree = "<group>"; };
		936EAF1F219E42CC00AE27D5 /* OBAAppKit.framework */ = {isa = PBXFileReference; explicitFileType = wrapper.framework; includeInIndex = 0; path = OBAAppKit.framework; sourceTree = BUILT_PRODUCTS_DIR; };
		936EAF21219E42CC00AE27D5 /* OBAAppKit.h */ = {isa = PBXFileReference; lastKnownFileType = sourcecode.c.h; path = OBAAppKit.h; sourceTree = "<group>"; };
		936EAF22219E42CC00AE27D5 /* Info.plist */ = {isa = PBXFileReference; lastKnownFileType = text.plist.xml; path = Info.plist; sourceTree = "<group>"; };
		936EAF27219E42CC00AE27D5 /* OBAAppKitTests.xctest */ = {isa = PBXFileReference; explicitFileType = wrapper.cfbundle; includeInIndex = 0; path = OBAAppKitTests.xctest; sourceTree = BUILT_PRODUCTS_DIR; };
		936EAF2E219E42CC00AE27D5 /* OBAAppKitTests.m */ = {isa = PBXFileReference; lastKnownFileType = sourcecode.c.objc; path = OBAAppKitTests.m; sourceTree = "<group>"; };
		936EAF30219E42CC00AE27D5 /* Info.plist */ = {isa = PBXFileReference; lastKnownFileType = text.plist.xml; path = Info.plist; sourceTree = "<group>"; };
		936EAF3D219E42EB00AE27D5 /* Application.swift */ = {isa = PBXFileReference; lastKnownFileType = sourcecode.swift; path = Application.swift; sourceTree = "<group>"; };
		936EAF3F219E4F1100AE27D5 /* PermissionPromptViewController.h */ = {isa = PBXFileReference; lastKnownFileType = sourcecode.c.h; path = PermissionPromptViewController.h; sourceTree = "<group>"; };
		936EAF40219E4F1100AE27D5 /* PermissionPromptViewController.m */ = {isa = PBXFileReference; lastKnownFileType = sourcecode.c.objc; path = PermissionPromptViewController.m; sourceTree = "<group>"; };
		936EAF41219E4F1100AE27D5 /* PermissionPromptViewController.xib */ = {isa = PBXFileReference; lastKnownFileType = file.xib; path = PermissionPromptViewController.xib; sourceTree = "<group>"; };
		937BB72F2173AFCC00BE5635 /* OBATestCase.swift */ = {isa = PBXFileReference; lastKnownFileType = sourcecode.swift; path = OBATestCase.swift; sourceTree = "<group>"; };
		937BB7322173DC4D00BE5635 /* report_stop_problem.json */ = {isa = PBXFileReference; lastKnownFileType = text.json; path = report_stop_problem.json; sourceTree = "<group>"; };
		937BB7342173EC0E00BE5635 /* TripProblemOperation.swift */ = {isa = PBXFileReference; lastKnownFileType = sourcecode.swift; path = TripProblemOperation.swift; sourceTree = "<group>"; };
		937BB7362174384100BE5635 /* TripProblemOperationTest.swift */ = {isa = PBXFileReference; lastKnownFileType = sourcecode.swift; path = TripProblemOperationTest.swift; sourceTree = "<group>"; };
		937BB73821743A2800BE5635 /* report_trip_problem.json */ = {isa = PBXFileReference; fileEncoding = 4; lastKnownFileType = text.json; path = report_trip_problem.json; sourceTree = "<group>"; };
		937BB73C2175566600BE5635 /* APIService.swift */ = {isa = PBXFileReference; lastKnownFileType = sourcecode.swift; path = APIService.swift; sourceTree = "<group>"; };
		93ACD064219E56FE00F493CB /* MapKit.framework */ = {isa = PBXFileReference; lastKnownFileType = wrapper.framework; name = MapKit.framework; path = System/Library/Frameworks/MapKit.framework; sourceTree = SDKROOT; };
		93ACD069219EA34100F493CB /* DemoViewController.m */ = {isa = PBXFileReference; lastKnownFileType = sourcecode.c.objc; path = DemoViewController.m; sourceTree = "<group>"; };
		93BD80A421A2AADF0009797C /* TestCaseExtensions.swift */ = {isa = PBXFileReference; lastKnownFileType = sourcecode.swift; path = TestCaseExtensions.swift; sourceTree = "<group>"; };
		93E97FB321A5C53600207D5F /* MapRegionManager.swift */ = {isa = PBXFileReference; lastKnownFileType = sourcecode.swift; path = MapRegionManager.swift; sourceTree = "<group>"; };
		93E97FBB21A62D7B00207D5F /* Operations.swift */ = {isa = PBXFileReference; lastKnownFileType = sourcecode.swift; path = Operations.swift; sourceTree = "<group>"; };
		93E97FBE21A70E8400207D5F /* Models.swift */ = {isa = PBXFileReference; lastKnownFileType = sourcecode.swift; path = Models.swift; sourceTree = "<group>"; };
		93E97FC021A70FE800207D5F /* Collections.swift */ = {isa = PBXFileReference; lastKnownFileType = sourcecode.swift; path = Collections.swift; sourceTree = "<group>"; };
		93E97FC221A8711500207D5F /* OBAAppKitTests-Bridging-Header.h */ = {isa = PBXFileReference; lastKnownFileType = sourcecode.c.h; path = "OBAAppKitTests-Bridging-Header.h"; sourceTree = "<group>"; };
		93E97FC321A8711600207D5F /* ApplicationTests.swift */ = {isa = PBXFileReference; lastKnownFileType = sourcecode.swift; path = ApplicationTests.swift; sourceTree = "<group>"; };
		93E97FC521A872D800207D5F /* AppConfigTests.swift */ = {isa = PBXFileReference; lastKnownFileType = sourcecode.swift; path = AppConfigTests.swift; sourceTree = "<group>"; };
		93E97FC721A896D400207D5F /* TestHelpers.swift */ = {isa = PBXFileReference; lastKnownFileType = sourcecode.swift; path = TestHelpers.swift; sourceTree = "<group>"; };
		93E97FC921A8994E00207D5F /* OBAMockHeading.swift */ = {isa = PBXFileReference; lastKnownFileType = sourcecode.swift; path = OBAMockHeading.swift; sourceTree = "<group>"; };
		93E97FCB21A89A0F00207D5F /* TestData.swift */ = {isa = PBXFileReference; lastKnownFileType = sourcecode.swift; path = TestData.swift; sourceTree = "<group>"; };
		93E97FCD21A8D48600207D5F /* CollectionsTests.swift */ = {isa = PBXFileReference; lastKnownFileType = sourcecode.swift; path = CollectionsTests.swift; sourceTree = "<group>"; };
		93E97FCF21A8E0C400207D5F /* LocationManager.swift */ = {isa = PBXFileReference; lastKnownFileType = sourcecode.swift; path = LocationManager.swift; sourceTree = "<group>"; };
		93E9802621AA8EA300207D5F /* PermissionPromptViewController.swift */ = {isa = PBXFileReference; lastKnownFileType = sourcecode.swift; path = PermissionPromptViewController.swift; sourceTree = "<group>"; };
		93E9802921AB09CF00207D5F /* OneBusAway.xcassets */ = {isa = PBXFileReference; lastKnownFileType = folder.assetcatalog; path = OneBusAway.xcassets; sourceTree = "<group>"; };
		93E9802C21AB17EE00207D5F /* UIKit.swift */ = {isa = PBXFileReference; lastKnownFileType = sourcecode.swift; path = UIKit.swift; sourceTree = "<group>"; };
		93E9803C21AB748800207D5F /* Theme.swift */ = {isa = PBXFileReference; lastKnownFileType = sourcecode.swift; path = Theme.swift; sourceTree = "<group>"; };
		93EC53192185714400C974AB /* TripDetailsModelOperation.swift */ = {isa = PBXFileReference; lastKnownFileType = sourcecode.swift; path = TripDetailsModelOperation.swift; sourceTree = "<group>"; };
		93EC531B2185874C00C974AB /* TripDetails.swift */ = {isa = PBXFileReference; lastKnownFileType = sourcecode.swift; path = TripDetails.swift; sourceTree = "<group>"; };
		93F9203E219137BB007E3861 /* StopProblemModelOperation.swift */ = {isa = PBXFileReference; lastKnownFileType = sourcecode.swift; path = StopProblemModelOperation.swift; sourceTree = "<group>"; };
		93F9204021913A8B007E3861 /* StopProblemModelOperationTests.swift */ = {isa = PBXFileReference; lastKnownFileType = sourcecode.swift; path = StopProblemModelOperationTests.swift; sourceTree = "<group>"; };
		93FAAA992177056A0086D9DE /* RegionsOperation.swift */ = {isa = PBXFileReference; lastKnownFileType = sourcecode.swift; path = RegionsOperation.swift; sourceTree = "<group>"; };
		93FAAA9C2177E1130086D9DE /* RegionsOperationTest.swift */ = {isa = PBXFileReference; lastKnownFileType = sourcecode.swift; path = RegionsOperationTest.swift; sourceTree = "<group>"; };
		93FAAA9E2177E27C0086D9DE /* regions-v3.json */ = {isa = PBXFileReference; fileEncoding = 4; lastKnownFileType = text.json; path = "regions-v3.json"; sourceTree = "<group>"; };
		93FAAAA02177E85E0086D9DE /* WeatherOperation.swift */ = {isa = PBXFileReference; lastKnownFileType = sourcecode.swift; path = WeatherOperation.swift; sourceTree = "<group>"; };
		93FAAAA32177EB6B0086D9DE /* WeatherOperationTest.swift */ = {isa = PBXFileReference; lastKnownFileType = sourcecode.swift; path = WeatherOperationTest.swift; sourceTree = "<group>"; };
		93FAAAA52177EC2D0086D9DE /* pugetsound-weather.json */ = {isa = PBXFileReference; fileEncoding = 4; lastKnownFileType = text.json; path = "pugetsound-weather.json"; sourceTree = "<group>"; };
		93FAAAAA217858C20086D9DE /* CreateAlarmOperation.swift */ = {isa = PBXFileReference; lastKnownFileType = sourcecode.swift; path = CreateAlarmOperation.swift; sourceTree = "<group>"; };
		93FAAAAC21785DB40086D9DE /* AlarmOperationTest.swift */ = {isa = PBXFileReference; lastKnownFileType = sourcecode.swift; path = AlarmOperationTest.swift; sourceTree = "<group>"; };
		93FAAAAE2178D5060086D9DE /* create_alarm.json */ = {isa = PBXFileReference; fileEncoding = 4; lastKnownFileType = text.json; path = create_alarm.json; sourceTree = "<group>"; };
/* End PBXFileReference section */

/* Begin PBXFrameworksBuildPhase section */
		931B93CE2163F5520034D8FA /* Frameworks */ = {
			isa = PBXFrameworksBuildPhase;
			buildActionMask = 2147483647;
			files = (
				931B9412216419C20034D8FA /* OBANetworkingKit.framework in Frameworks */,
				93399E612198150100F71058 /* OBALocationKit.framework in Frameworks */,
				93ACD065219E56FE00F493CB /* MapKit.framework in Frameworks */,
				936EAF34219E42CC00AE27D5 /* OBAAppKit.framework in Frameworks */,
				931D059021B2F83100E2A516 /* OBAModelKit.framework in Frameworks */,
				93399E1521916FB900F71058 /* SwiftProtobuf.framework in Frameworks */,
			);
			runOnlyForDeploymentPostprocessing = 0;
		};
		931B93FA216419C20034D8FA /* Frameworks */ = {
			isa = PBXFrameworksBuildPhase;
			buildActionMask = 2147483647;
			files = (
				93399E1621916FD600F71058 /* SwiftProtobuf.framework in Frameworks */,
			);
			runOnlyForDeploymentPostprocessing = 0;
		};
		931B9402216419C20034D8FA /* Frameworks */ = {
			isa = PBXFrameworksBuildPhase;
			buildActionMask = 2147483647;
			files = (
				931B94442164409B0034D8FA /* Nimble.framework in Frameworks */,
				931B94452164409B0034D8FA /* OHHTTPStubs.framework in Frameworks */,
				931B9406216419C20034D8FA /* OBANetworkingKit.framework in Frameworks */,
			);
			runOnlyForDeploymentPostprocessing = 0;
		};
		931D057821B2F83100E2A516 /* Frameworks */ = {
			isa = PBXFrameworksBuildPhase;
			buildActionMask = 2147483647;
			files = (
				931D05B421B2FDB200E2A516 /* SwiftProtobuf.framework in Frameworks */,
			);
			runOnlyForDeploymentPostprocessing = 0;
		};
		931D058021B2F83100E2A516 /* Frameworks */ = {
			isa = PBXFrameworksBuildPhase;
			buildActionMask = 2147483647;
			files = (
				931D058421B2F83100E2A516 /* OBAModelKit.framework in Frameworks */,
				931D05C521B3CC2300E2A516 /* Nimble.framework in Frameworks */,
			);
			runOnlyForDeploymentPostprocessing = 0;
		};
		93235DEF21A2A44C008C3BB0 /* Frameworks */ = {
			isa = PBXFrameworksBuildPhase;
			buildActionMask = 2147483647;
			files = (
				93235E0121A2A481008C3BB0 /* XCTest.framework in Frameworks */,
				93235E0221A2A494008C3BB0 /* Nimble.framework in Frameworks */,
				93235E0321A2A494008C3BB0 /* OHHTTPStubs.framework in Frameworks */,
			);
			runOnlyForDeploymentPostprocessing = 0;
		};
		93399E492198150100F71058 /* Frameworks */ = {
			isa = PBXFrameworksBuildPhase;
			buildActionMask = 2147483647;
			files = (
			);
			runOnlyForDeploymentPostprocessing = 0;
		};
		93399E512198150100F71058 /* Frameworks */ = {
			isa = PBXFrameworksBuildPhase;
			buildActionMask = 2147483647;
			files = (
				93547E8521A3395300F757A3 /* OBATestHelpers.framework in Frameworks */,
				93399E552198150100F71058 /* OBALocationKit.framework in Frameworks */,
				93399E742198ADEF00F71058 /* OHHTTPStubs.framework in Frameworks */,
				93399E732198ADEB00F71058 /* Nimble.framework in Frameworks */,
			);
			runOnlyForDeploymentPostprocessing = 0;
		};
		936EAF1C219E42CC00AE27D5 /* Frameworks */ = {
			isa = PBXFrameworksBuildPhase;
			buildActionMask = 2147483647;
			files = (
			);
			runOnlyForDeploymentPostprocessing = 0;
		};
		936EAF24219E42CC00AE27D5 /* Frameworks */ = {
			isa = PBXFrameworksBuildPhase;
			buildActionMask = 2147483647;
			files = (
				93547E4721A32EF200F757A3 /* OBATestHelpers.framework in Frameworks */,
				93547E7B21A32F4300F757A3 /* Nimble.framework in Frameworks */,
				936EAF28219E42CC00AE27D5 /* OBAAppKit.framework in Frameworks */,
				93547E7A21A32F4000F757A3 /* OHHTTPStubs.framework in Frameworks */,
			);
			runOnlyForDeploymentPostprocessing = 0;
		};
/* End PBXFrameworksBuildPhase section */

/* Begin PBXGroup section */
		93058C96216CE260008A31A4 /* PrivateModule */ = {
			isa = PBXGroup;
			children = (
				931B9428216422120034D8FA /* OBAOperation+Internal.h */,
				93058C97216CE29F008A31A4 /* module.modulemap */,
			);
			path = PrivateModule;
			sourceTree = "<group>";
		};
		93158B96217C22A000E16DBA /* Operations */ = {
			isa = PBXGroup;
			children = (
				93158B92217C189500E16DBA /* RESTModelOperation.swift */,
				931A7CD6218933BF00FA3025 /* CurrentTimeModelOperation.swift */,
				93EC53192185714400C974AB /* TripDetailsModelOperation.swift */,
				933FFF3D2179AF7E006682C3 /* VehicleStatusModelOperation.swift */,
				9303E13F218B5DE900FD5FDB /* StopsModelOperation.swift */,
				9303E150218CACF700FD5FDB /* StopArrivalsModelOperation.swift */,
				9303E15C218F888B00FD5FDB /* TripArrivalsModelOperation.swift */,
				9303E1622190ACA300FD5FDB /* StopsForRouteModelOperation.swift */,
				9303E1662190C73E00FD5FDB /* RouteSearchModelOperation.swift */,
				9303E16A2190D92F00FD5FDB /* ShapeModelOperation.swift */,
				9303E1702190F90400FD5FDB /* AgenciesWithCoverageModelOperation.swift */,
				93F9203E219137BB007E3861 /* StopProblemModelOperation.swift */,
				93399E0B21916A9E00F71058 /* TripProblemModelOperation.swift */,
				93399E192191EE3900F71058 /* RegionalAlertsModelOperation.swift */,
			);
			path = Operations;
			sourceTree = "<group>";
		};
		931A7CD8218934AE00FA3025 /* References */ = {
			isa = PBXGroup;
			children = (
				93158B8E217C05FB00E16DBA /* References.swift */,
				93158B90217C0B0A00E16DBA /* Agency.swift */,
				9309DCA3217D0B3200E750D0 /* Route.swift */,
				932A6F29218022AF0008654F /* Situation.swift */,
				9309DCA5217D0E9500E750D0 /* Stop.swift */,
				9309DCA9217D8ED200E750D0 /* Trip.swift */,
			);
			path = References;
			sourceTree = "<group>";
		};
		931B93C82163F5520034D8FA = {
			isa = PBXGroup;
			children = (
				931B93D32163F5520034D8FA /* DemoApp */,
				931D057C21B2F83100E2A516 /* OBAModelKit */,
				931B93FE216419C20034D8FA /* OBANetworkingKit */,
				93399E4D2198150100F71058 /* OBALocationKit */,
				936EAF20219E42CC00AE27D5 /* OBAAppKit */,
				931B940B216419C20034D8FA /* OBANetworkingKitTests */,
				93399E5A2198150100F71058 /* OBALocationKitTests */,
				936EAF2D219E42CC00AE27D5 /* OBAAppKitTests */,
				93235DF321A2A44C008C3BB0 /* OBATestHelpers */,
				931D058921B2F83100E2A516 /* OBAModelKitTests */,
				931B93D22163F5520034D8FA /* Products */,
				931B943C21643D420034D8FA /* Frameworks */,
			);
			sourceTree = "<group>";
		};
		931B93D22163F5520034D8FA /* Products */ = {
			isa = PBXGroup;
			children = (
				931B93D12163F5520034D8FA /* DemoApp.app */,
				931B93FD216419C20034D8FA /* OBANetworkingKit.framework */,
				931B9405216419C20034D8FA /* OBANetworkingKitTests.xctest */,
				93399E4C2198150100F71058 /* OBALocationKit.framework */,
				93399E542198150100F71058 /* OBALocationKitTests.xctest */,
				936EAF1F219E42CC00AE27D5 /* OBAAppKit.framework */,
				936EAF27219E42CC00AE27D5 /* OBAAppKitTests.xctest */,
				93235DF221A2A44C008C3BB0 /* OBATestHelpers.framework */,
				931D057B21B2F83100E2A516 /* OBAModelKit.framework */,
				931D058321B2F83100E2A516 /* OBAModelKitTests.xctest */,
			);
			name = Products;
			sourceTree = "<group>";
		};
		931B93D32163F5520034D8FA /* DemoApp */ = {
			isa = PBXGroup;
			children = (
				93235DD8219F21FC008C3BB0 /* gpx_files */,
				931B93D42163F5520034D8FA /* AppDelegate.h */,
				931B93D52163F5520034D8FA /* AppDelegate.m */,
				931B93DD2163F5530034D8FA /* Assets.xcassets */,
				931B93DF2163F5530034D8FA /* LaunchScreen.storyboard */,
				931B93E22163F5530034D8FA /* Info.plist */,
				931B93E32163F5530034D8FA /* main.m */,
				936EAF3F219E4F1100AE27D5 /* PermissionPromptViewController.h */,
				936EAF40219E4F1100AE27D5 /* PermissionPromptViewController.m */,
				936EAF41219E4F1100AE27D5 /* PermissionPromptViewController.xib */,
				9342916F21B05D610071AD11 /* DemoViewController.h */,
				93ACD069219EA34100F493CB /* DemoViewController.m */,
			);
			path = DemoApp;
			sourceTree = "<group>";
		};
		931B93FE216419C20034D8FA /* OBANetworkingKit */ = {
			isa = PBXGroup;
			children = (
				93399E3D2197854D00F71058 /* Regions Model Service */,
				93399E2321964C8D00F71058 /* Obaco Model Service */,
				933FFF3A2179A8BE006682C3 /* REST Model Service */,
				93058C96216CE260008A31A4 /* PrivateModule */,
				931B944B21645FBD0034D8FA /* Helpers */,
				931B943621642D880034D8FA /* OBA REST API */,
				931CE278216F93EE00161A6C /* Obaco API */,
				931CE27B216F943E00161A6C /* Regions API */,
				931B941B21641A700034D8FA /* Core */,
				931B93FF216419C20034D8FA /* OBANetworkingKit.h */,
				931B9400216419C20034D8FA /* Info.plist */,
			);
			path = OBANetworkingKit;
			sourceTree = "<group>";
		};
		931B940B216419C20034D8FA /* OBANetworkingKitTests */ = {
			isa = PBXGroup;
			children = (
				93BD80A321A2AAD00009797C /* Helpers */,
				933FFF50217A8D2A006682C3 /* Modeling */,
				933FFF4F217A8C88006682C3 /* Networking */,
				931B94562165250A0034D8FA /* fixtures */,
				931B940E216419C20034D8FA /* Info.plist */,
				931B94482164433C0034D8FA /* OBANetworkingKitTests-Bridging-Header.h */,
			);
			path = OBANetworkingKitTests;
			sourceTree = "<group>";
		};
		931B941B21641A700034D8FA /* Core */ = {
			isa = PBXGroup;
			children = (
				937BB73C2175566600BE5635 /* APIService.swift */,
				93399E2921964DC300F71058 /* ModelService.swift */,
				931B941C21641A7F0034D8FA /* OBAOperation.h */,
				931B941D21641A7F0034D8FA /* OBAOperation.m */,
				931B942421641FB50034D8FA /* OBANetworkOperation.h */,
				931B942521641FB50034D8FA /* OBANetworkOperation.m */,
			);
			path = Core;
			sourceTree = "<group>";
		};
		931B943621642D880034D8FA /* OBA REST API */ = {
			isa = PBXGroup;
			children = (
				931B943A216430E70034D8FA /* RESTAPIService.swift */,
				931B94B9216569720034D8FA /* OBARESTAPIOperation.h */,
				931B94BA216569720034D8FA /* OBARESTAPIOperation.m */,
				931B943821642EE40034D8FA /* CurrentTimeOperation.swift */,
				931B945021648D7F0034D8FA /* RequestVehicleOperation.swift */,
				931B94BD216682E10034D8FA /* StopsOperation.swift */,
				932AAF9B216960A70070BF56 /* ArrivalDepartureForStopOperation.swift */,
				932AAFA1216983810070BF56 /* ShapeOperation.swift */,
				932AAFA821698B110070BF56 /* AgenciesWithCoverageOperation.swift */,
				9351CFF9216A84AA002D5391 /* StopsForRouteOperation.swift */,
				93058C90216C5644008A31A4 /* RouteSearchOperation.swift */,
				931CE266216E215B00161A6C /* TripDetailsOperation.swift */,
				931CE26C216E42AD00161A6C /* PlacemarkSearchOperation.swift */,
				931CE272216F8CC500161A6C /* StopArrivalsAndDeparturesOperation.swift */,
				9369788E2170D5AE0053DF37 /* RegionalAlertsOperation.swift */,
				936978952170DD0A0053DF37 /* StopProblemOperation.swift */,
				937BB7342173EC0E00BE5635 /* TripProblemOperation.swift */,
				933FFF3421794AF6006682C3 /* VehicleTripOperation.swift */,
				93178A2721B8839C002328F1 /* StopOperation.swift */,
			);
			path = "OBA REST API";
			sourceTree = "<group>";
		};
		931B943C21643D420034D8FA /* Frameworks */ = {
			isa = PBXGroup;
			children = (
				93235E0021A2A481008C3BB0 /* XCTest.framework */,
				93ACD064219E56FE00F493CB /* MapKit.framework */,
				93399E1421916FB900F71058 /* SwiftProtobuf.framework */,
				931B943D21643D430034D8FA /* Nimble.framework */,
				931B943F21643D430034D8FA /* OHHTTPStubs.framework */,
			);
			name = Frameworks;
			sourceTree = "<group>";
		};
		931B9447216443180034D8FA /* REST API Tests */ = {
			isa = PBXGroup;
			children = (
				931B94492164433D0034D8FA /* CurrentTimeOperationTest.swift */,
				931B9452216516A10034D8FA /* RequestVehicleOperationTest.swift */,
				931B94BF21668FA90034D8FA /* StopsOperationTest.swift */,
				932AAF9D216962D20070BF56 /* ArrivalDepartureAtStopTest.swift */,
				932AAFA32169840B0070BF56 /* ShapeOperationTest.swift */,
				932AAFAA21698CA80070BF56 /* AgenciesWithCoverageOperationTest.swift */,
				9351CFFB216A850E002D5391 /* StopsForRouteOperationTest.swift */,
				93058C92216C5A0C008A31A4 /* RouteSearchOperationTest.swift */,
				931CE268216E35D400161A6C /* TripDetailsOperationTest.swift */,
				931CE26E216F819F00161A6C /* PlacemarkSearchOperationTest.swift */,
				931CE274216F8E7800161A6C /* StopArrivalsAndDeparturesOperationTest.swift */,
				936978932170DB080053DF37 /* RegionalAlertsOperationTest.swift */,
				93697897217122460053DF37 /* StopProblemOperationTest.swift */,
				937BB7362174384100BE5635 /* TripProblemOperationTest.swift */,
				933FFF3621794D8D006682C3 /* VehicleTripOperationTest.swift */,
			);
			path = "REST API Tests";
			sourceTree = "<group>";
		};
		931B944B21645FBD0034D8FA /* Helpers */ = {
			isa = PBXGroup;
			children = (
				931B944C216460090034D8FA /* OBANetworkHelpers.h */,
				931B944D216460090034D8FA /* OBANetworkHelpers.m */,
			);
			path = Helpers;
			sourceTree = "<group>";
		};
		931B94562165250A0034D8FA /* fixtures */ = {
			isa = PBXGroup;
			children = (
				93178A2321B847E3002328F1 /* arrivals_and_departures_for_stop_15th-galer.json */,
				93399E1F21934A2E00F71058 /* 2_agencies_with_coverage.json */,
				9303E14C218C2CE500FD5FDB /* arrivals-and-departures-for-stop-1_10914.json */,
				931A7CDB2189382900FA3025 /* current_time.json */,
				932A6F2721801BAF0008654F /* arrival-and-departure-for-stop-MTS_11589.json */,
				93158B9F217CE2AD00E16DBA /* references.json */,
				93158B9B217CE08D00E16DBA /* arrivals_and_departures_for_stop_hart_6497.json */,
				93158B99217CDB9A00E16DBA /* frequency-vehicle.json */,
				93158B8C217BC66500E16DBA /* captive_portal.html */,
				933FFF3821795403006682C3 /* trip-for-vehicle-1_2799.json */,
				933FFF32217946CA006682C3 /* vehicles-query-1_1.json */,
				93FAAAAE2178D5060086D9DE /* create_alarm.json */,
				93FAAAA52177EC2D0086D9DE /* pugetsound-weather.json */,
				93FAAA9E2177E27C0086D9DE /* regions-v3.json */,
				936978912170DAF40053DF37 /* puget_sound_alerts.pb */,
				931CE276216F8F4500161A6C /* arrivals-and-departures-for-stop-1_75414.json */,
				931CE26A216E361300161A6C /* trip_details_1_18196913.json */,
				93058C94216CDCCE008A31A4 /* routes-for-location-10.json */,
				9351CFFD216C0084002D5391 /* stops-for-route-1_100002.json */,
				932AAFAC21698DA30070BF56 /* agencies_with_coverage.json */,
				932AAFA5216984E90070BF56 /* shape_1_20010002.json */,
				932AAF9F21696C170070BF56 /* arrival-and-departure-for-stop-1_11420.json */,
				931B94C52166DF5F0034D8FA /* stops_for_location_seattle_span.json */,
				931B94C32166D7C60034D8FA /* stops_for_location_seattle.json */,
				931B94B7216526AA0034D8FA /* vehicle_for_id_4011.json */,
				937BB7322173DC4D00BE5635 /* report_stop_problem.json */,
				937BB73821743A2800BE5635 /* report_trip_problem.json */,
			);
			path = fixtures;
			sourceTree = "<group>";
		};
		931CE278216F93EE00161A6C /* Obaco API */ = {
			isa = PBXGroup;
			children = (
				931CE279216F941D00161A6C /* ObacoService.swift */,
				93FAAAA02177E85E0086D9DE /* WeatherOperation.swift */,
				93FAAAAA217858C20086D9DE /* CreateAlarmOperation.swift */,
				933FFF2D217943D4006682C3 /* MatchingVehiclesOperation.swift */,
			);
			path = "Obaco API";
			sourceTree = "<group>";
		};
		931CE27B216F943E00161A6C /* Regions API */ = {
			isa = PBXGroup;
			children = (
				936EAF18219DF56500AE27D5 /* RegionsAPIService.swift */,
				93FAAA992177056A0086D9DE /* RegionsOperation.swift */,
			);
			path = "Regions API";
			sourceTree = "<group>";
		};
		931D057C21B2F83100E2A516 /* OBAModelKit */ = {
			isa = PBXGroup;
			children = (
				93399E1021916EE800F71058 /* Protobuf */,
				931D059B21B2F8A500E2A516 /* Helpers */,
				931D059A21B2F87100E2A516 /* REST */,
				931D059921B2F86400E2A516 /* Obaco */,
				93399E402197858000F71058 /* Region.swift */,
				931D057D21B2F83100E2A516 /* OBAModelKit.h */,
				931D057E21B2F83100E2A516 /* Info.plist */,
			);
			path = OBAModelKit;
			sourceTree = "<group>";
		};
		931D058921B2F83100E2A516 /* OBAModelKitTests */ = {
			isa = PBXGroup;
			children = (
				931D05BE21B3785A00E2A516 /* Fixtures */,
				933FFF42217A7FC0006682C3 /* DictionaryCodingTests */,
				93158B9D217CE18E00E16DBA /* ReferencesTests.swift */,
				93235DE921A08E23008C3BB0 /* RegionsEncodingTests.swift */,
				931D058C21B2F83100E2A516 /* Info.plist */,
			);
			path = OBAModelKitTests;
			sourceTree = "<group>";
		};
		931D059921B2F86400E2A516 /* Obaco */ = {
			isa = PBXGroup;
			children = (
				93399E2D21964F9800F71058 /* WeatherForecast.swift */,
				93399E3521975BC200F71058 /* Alarm.swift */,
				93399E3721976B6900F71058 /* AgencyVehicle.swift */,
			);
			path = Obaco;
			sourceTree = "<group>";
		};
		931D059A21B2F87100E2A516 /* REST */ = {
			isa = PBXGroup;
			children = (
				931A7CD8218934AE00FA3025 /* References */,
				93158B94217C1C2400E16DBA /* Frequency.swift */,
				93EC531B2185874C00C974AB /* TripDetails.swift */,
				93158B88217B9B2900E16DBA /* TripStatus.swift */,
				93158B86217B991700E16DBA /* VehicleStatus.swift */,
				9303E152218CD78A00FD5FDB /* StopArrivals.swift */,
				9303E157218ECCBC00FD5FDB /* ArrivalDeparture.swift */,
				9303E16021901F4D00FD5FDB /* StopsForRoute.swift */,
				9303E16E2190F6CA00FD5FDB /* AgencyWithCoverage.swift */,
				93399E1B2191F12800F71058 /* AgencyAlert.swift */,
			);
			path = REST;
			sourceTree = "<group>";
		};
		931D059B21B2F8A500E2A516 /* Helpers */ = {
			isa = PBXGroup;
			children = (
				931A7CD42189332D00FA3025 /* InternalTypes.swift */,
				9309DCA7217D117900E750D0 /* ModelHelpers.swift */,
				933FFF41217A7F7B006682C3 /* DictionaryCoding */,
			);
			path = Helpers;
			sourceTree = "<group>";
		};
		931D05BE21B3785A00E2A516 /* Fixtures */ = {
			isa = PBXGroup;
			children = (
				931D05C821B4619600E2A516 /* arrival-and-departure-for-stop-MTS_11589.json */,
				931D05C621B4614C00E2A516 /* references.json */,
				931D05BF21B3785A00E2A516 /* regions-v3.json */,
			);
			path = Fixtures;
			sourceTree = "<group>";
		};
		93235DD8219F21FC008C3BB0 /* gpx_files */ = {
			isa = PBXGroup;
			children = (
				93235DD9219F21FC008C3BB0 /* tampa.gpx */,
				93235DDA219F21FC008C3BB0 /* sandiego.gpx */,
				93235DDB219F21FC008C3BB0 /* capitolhill.gpx */,
				93235DDC219F21FC008C3BB0 /* atlanta.gpx */,
				93235DDD219F21FC008C3BB0 /* boston.gpx */,
				93235DDE219F21FC008C3BB0 /* invalid.gpx */,
				93235DDF219F21FC008C3BB0 /* rvtd.gpx */,
				93235DE0219F21FC008C3BB0 /* README.markdown */,
				93235DE1219F21FC008C3BB0 /* san_joaquin.gpx */,
				93235DE2219F21FC008C3BB0 /* washingtondc.gpx */,
				93235DE3219F21FC008C3BB0 /* yorkca.gpx */,
			);
			path = gpx_files;
			sourceTree = "<group>";
		};
		93235DF321A2A44C008C3BB0 /* OBATestHelpers */ = {
			isa = PBXGroup;
			children = (
				931B94C72168388E0034D8FA /* TestCaseExtensions.swift */,
				937BB72F2173AFCC00BE5635 /* OBATestCase.swift */,
				93235DF421A2A44C008C3BB0 /* OBATestHelpers.h */,
				93235DF521A2A44C008C3BB0 /* Info.plist */,
				93E97FC921A8994E00207D5F /* OBAMockHeading.swift */,
				93E97FCB21A89A0F00207D5F /* TestData.swift */,
				93E97FCF21A8E0C400207D5F /* LocationManager.swift */,
			);
			path = OBATestHelpers;
			sourceTree = "<group>";
		};
		93399E1021916EE800F71058 /* Protobuf */ = {
			isa = PBXGroup;
			children = (
				93399E172191705500F71058 /* gtfs-realtime.pb.swift */,
				93399E1121916F2100F71058 /* gtfs-realtime.proto */,
			);
			path = Protobuf;
			sourceTree = "<group>";
		};
		93399E2321964C8D00F71058 /* Obaco Model Service */ = {
			isa = PBXGroup;
			children = (
				93399E2421964CA700F71058 /* ObacoModelService.swift */,
				93399E2821964D8E00F71058 /* Operations */,
			);
			path = "Obaco Model Service";
			sourceTree = "<group>";
		};
		93399E2621964CEA00F71058 /* Obaco Model Service Tests */ = {
			isa = PBXGroup;
			children = (
				93399E2F21965D7E00F71058 /* WeatherModelOperationTests.swift */,
				93399E3121975B2100F71058 /* AlarmModelOperationTests.swift */,
				93399E3B21976D8700F71058 /* AgencyVehicleModelOperationTests.swift */,
			);
			path = "Obaco Model Service Tests";
			sourceTree = "<group>";
		};
		93399E2821964D8E00F71058 /* Operations */ = {
			isa = PBXGroup;
			children = (
				93399E2B21964F0800F71058 /* WeatherModelOperation.swift */,
				93399E3321975BBA00F71058 /* AlarmModelOperation.swift */,
				93399E3921976BE700F71058 /* AgencyVehicleModelOperation.swift */,
			);
			path = Operations;
			sourceTree = "<group>";
		};
		93399E3D2197854D00F71058 /* Regions Model Service */ = {
			isa = PBXGroup;
			children = (
				93399E3E2197856A00F71058 /* RegionsModelService.swift */,
				93399E422197858E00F71058 /* RegionsModelOperation.swift */,
			);
			path = "Regions Model Service";
			sourceTree = "<group>";
		};
		93399E4421978ED000F71058 /* Regions Model Service Tests */ = {
			isa = PBXGroup;
			children = (
				93399E4521978EE200F71058 /* RegionsModelOperationTests.swift */,
			);
			path = "Regions Model Service Tests";
			sourceTree = "<group>";
		};
		93399E4D2198150100F71058 /* OBALocationKit */ = {
			isa = PBXGroup;
			children = (
				93399E6C2198161700F71058 /* Location */,
				93399E692198154000F71058 /* Regions */,
				93399E4E2198150100F71058 /* OBALocationKit.h */,
				93399E4F2198150100F71058 /* Info.plist */,
			);
			path = OBALocationKit;
			sourceTree = "<group>";
		};
		93399E5A2198150100F71058 /* OBALocationKitTests */ = {
			isa = PBXGroup;
			children = (
				93399E762198B6F200F71058 /* Helpers */,
				93399E712198AD1400F71058 /* LocationServiceTests.swift */,
				93235DEB21A29ACC008C3BB0 /* RegionsServiceTests.swift */,
				93399E5D2198150100F71058 /* Info.plist */,
			);
			path = OBALocationKitTests;
			sourceTree = "<group>";
		};
		93399E692198154000F71058 /* Regions */ = {
			isa = PBXGroup;
			children = (
				93235DE7219FECD8008C3BB0 /* regions-v3.json */,
				93399E6A2198157A00F71058 /* RegionsService.swift */,
			);
			path = Regions;
			sourceTree = "<group>";
		};
		93399E6C2198161700F71058 /* Location */ = {
			isa = PBXGroup;
			children = (
				93399E6D2198162C00F71058 /* LocationService.swift */,
				93399E6F21989A5900F71058 /* LocationManagerProtocol.swift */,
			);
			path = Location;
			sourceTree = "<group>";
		};
		93399E762198B6F200F71058 /* Helpers */ = {
			isa = PBXGroup;
			children = (
				93399E772198B70100F71058 /* LocationServiceMocks.swift */,
			);
			path = Helpers;
			sourceTree = "<group>";
		};
		933FFF3A2179A8BE006682C3 /* REST Model Service */ = {
			isa = PBXGroup;
			children = (
				933FFF3B2179A8DE006682C3 /* RESTAPIModelService.swift */,
				93158B96217C22A000E16DBA /* Operations */,
			);
			path = "REST Model Service";
			sourceTree = "<group>";
		};
		933FFF41217A7F7B006682C3 /* DictionaryCoding */ = {
			isa = PBXGroup;
			children = (
				933FFF48217A7FD9006682C3 /* DictionaryCodingKey.swift */,
				933FFF4A217A7FD9006682C3 /* DictionaryDecoder.swift */,
				933FFF49217A7FD9006682C3 /* DictionaryEncoder.swift */,
				933FFF47217A7FD9006682C3 /* DictionaryErrors.swift */,
			);
			path = DictionaryCoding;
			sourceTree = "<group>";
		};
		933FFF42217A7FC0006682C3 /* DictionaryCodingTests */ = {
			isa = PBXGroup;
			children = (
				933FFF43217A7FC0006682C3 /* DictionaryDecodingTests.swift */,
				933FFF44217A7FC0006682C3 /* DictionaryEncodingTests.swift */,
			);
			path = DictionaryCodingTests;
			sourceTree = "<group>";
		};
		933FFF4F217A8C88006682C3 /* Networking */ = {
			isa = PBXGroup;
			children = (
				93FAAAA22177EB510086D9DE /* Obaco API Tests */,
				931B9447216443180034D8FA /* REST API Tests */,
				93FAAA9B2177E0F30086D9DE /* Region API Tests */,
			);
			path = Networking;
			sourceTree = "<group>";
		};
		933FFF50217A8D2A006682C3 /* Modeling */ = {
			isa = PBXGroup;
			children = (
				93399E4421978ED000F71058 /* Regions Model Service Tests */,
				93399E2621964CEA00F71058 /* Obaco Model Service Tests */,
				933FFF51217A8D36006682C3 /* REST Model Service Tests */,
			);
			path = Modeling;
			sourceTree = "<group>";
		};
		933FFF51217A8D36006682C3 /* REST Model Service Tests */ = {
			isa = PBXGroup;
			children = (
				933FFF52217A8D4A006682C3 /* VehicleStatusModelOperationTests.swift */,
				931A7CCE2188DB1200FA3025 /* TripDetailsModelOperationTests.swift */,
				931A7CD92189362200FA3025 /* CurrentTimeModelOperationTests.swift */,
				9303E141218B617700FD5FDB /* StopsModelOperationTests.swift */,
				9303E15A218F4F8100FD5FDB /* StopArrivalsModelOperationTests.swift */,
				9303E15E218F88F500FD5FDB /* TripArrivalsModelOperationTests.swift */,
				9303E1642190AF9500FD5FDB /* StopsForRouteModelOperationTests.swift */,
				9303E1682190D4BC00FD5FDB /* RouteSearchModelOperationTests.swift */,
				9303E16C2190D98400FD5FDB /* ShapeModelOperationTests.swift */,
				9303E1722190F94200FD5FDB /* AgenciesWithCoverageModelOperationTests.swift */,
				93F9204021913A8B007E3861 /* StopProblemModelOperationTests.swift */,
				93399E0D21916B3300F71058 /* TripProblemModelOperationTests.swift */,
				93399E1D2193489500F71058 /* RegionalAlertsModelOperationTests.swift */,
			);
			path = "REST Model Service Tests";
			sourceTree = "<group>";
		};
		9342915E21AC9E030071AD11 /* Controls */ = {
			isa = PBXGroup;
			children = (
				9342915F21AC9E150071AD11 /* BorderedButton.swift */,
			);
			path = Controls;
			sourceTree = "<group>";
		};
		9342916621ACC45F0071AD11 /* Regions */ = {
			isa = PBXGroup;
			children = (
				9342916721ACC4740071AD11 /* RegionPickerViewController.swift */,
			);
			path = Regions;
			sourceTree = "<group>";
		};
		936EAF20219E42CC00AE27D5 /* OBAAppKit */ = {
			isa = PBXGroup;
			children = (
				9342916621ACC45F0071AD11 /* Regions */,
				9342915E21AC9E030071AD11 /* Controls */,
				93E9802821AB09A800207D5F /* Theme */,
				93E9802521AA8E8F00207D5F /* Permissions */,
				93E97FBA21A62D6E00207D5F /* Extensions */,
				93E97FB221A5C52200207D5F /* Mapping */,
				936EAF3C219E42D900AE27D5 /* Orchestration */,
				936EAF21219E42CC00AE27D5 /* OBAAppKit.h */,
				936EAF22219E42CC00AE27D5 /* Info.plist */,
			);
			path = OBAAppKit;
			sourceTree = "<group>";
		};
		936EAF2D219E42CC00AE27D5 /* OBAAppKitTests */ = {
			isa = PBXGroup;
			children = (
				936EAF2E219E42CC00AE27D5 /* OBAAppKitTests.m */,
				936EAF30219E42CC00AE27D5 /* Info.plist */,
				93E97FC321A8711600207D5F /* ApplicationTests.swift */,
				93E97FC221A8711500207D5F /* OBAAppKitTests-Bridging-Header.h */,
				93E97FC521A872D800207D5F /* AppConfigTests.swift */,
				93E97FC721A896D400207D5F /* TestHelpers.swift */,
				93E97FCD21A8D48600207D5F /* CollectionsTests.swift */,
			);
			path = OBAAppKitTests;
			sourceTree = "<group>";
		};
		936EAF3C219E42D900AE27D5 /* Orchestration */ = {
			isa = PBXGroup;
			children = (
				936EAF3D219E42EB00AE27D5 /* Application.swift */,
				93235DE4219F24A5008C3BB0 /* AppConfig.swift */,
			);
			path = Orchestration;
			sourceTree = "<group>";
		};
		93BD80A321A2AAD00009797C /* Helpers */ = {
			isa = PBXGroup;
			children = (
				93BD80A421A2AADF0009797C /* TestCaseExtensions.swift */,
			);
			path = Helpers;
			sourceTree = "<group>";
		};
		93E97FB221A5C52200207D5F /* Mapping */ = {
			isa = PBXGroup;
			children = (
				93E97FB321A5C53600207D5F /* MapRegionManager.swift */,
			);
			path = Mapping;
			sourceTree = "<group>";
		};
		93E97FBA21A62D6E00207D5F /* Extensions */ = {
			isa = PBXGroup;
			children = (
				93E97FBB21A62D7B00207D5F /* Operations.swift */,
				93E97FBE21A70E8400207D5F /* Models.swift */,
				93E97FC021A70FE800207D5F /* Collections.swift */,
				93E9802C21AB17EE00207D5F /* UIKit.swift */,
				9342916921ADC3BB0071AD11 /* MapKit.swift */,
			);
			path = Extensions;
			sourceTree = "<group>";
		};
		93E9802521AA8E8F00207D5F /* Permissions */ = {
			isa = PBXGroup;
			children = (
				93E9802621AA8EA300207D5F /* PermissionPromptViewController.swift */,
			);
			path = Permissions;
			sourceTree = "<group>";
		};
		93E9802821AB09A800207D5F /* Theme */ = {
			isa = PBXGroup;
			children = (
				93E9802921AB09CF00207D5F /* OneBusAway.xcassets */,
				93E9803C21AB748800207D5F /* Theme.swift */,
			);
			path = Theme;
			sourceTree = "<group>";
		};
		93FAAA9B2177E0F30086D9DE /* Region API Tests */ = {
			isa = PBXGroup;
			children = (
				93FAAA9C2177E1130086D9DE /* RegionsOperationTest.swift */,
			);
			path = "Region API Tests";
			sourceTree = "<group>";
		};
		93FAAAA22177EB510086D9DE /* Obaco API Tests */ = {
			isa = PBXGroup;
			children = (
				93FAAAA32177EB6B0086D9DE /* WeatherOperationTest.swift */,
				93FAAAAC21785DB40086D9DE /* AlarmOperationTest.swift */,
				933FFF302179460D006682C3 /* MatchingVehicleOperationTest.swift */,
			);
			path = "Obaco API Tests";
			sourceTree = "<group>";
		};
/* End PBXGroup section */

/* Begin PBXHeadersBuildPhase section */
		931B93F8216419C20034D8FA /* Headers */ = {
			isa = PBXHeadersBuildPhase;
			buildActionMask = 2147483647;
			files = (
				931B942621641FB50034D8FA /* OBANetworkOperation.h in Headers */,
				931B94BB216569720034D8FA /* OBARESTAPIOperation.h in Headers */,
				931B940F216419C20034D8FA /* OBANetworkingKit.h in Headers */,
				931B941E21641A7F0034D8FA /* OBAOperation.h in Headers */,
				931B944E216460090034D8FA /* OBANetworkHelpers.h in Headers */,
				931B942A216422120034D8FA /* OBAOperation+Internal.h in Headers */,
			);
			runOnlyForDeploymentPostprocessing = 0;
		};
		931D057621B2F83100E2A516 /* Headers */ = {
			isa = PBXHeadersBuildPhase;
			buildActionMask = 2147483647;
			files = (
				931D058D21B2F83100E2A516 /* OBAModelKit.h in Headers */,
			);
			runOnlyForDeploymentPostprocessing = 0;
		};
		93235DED21A2A44C008C3BB0 /* Headers */ = {
			isa = PBXHeadersBuildPhase;
			buildActionMask = 2147483647;
			files = (
				93235DF621A2A44C008C3BB0 /* OBATestHelpers.h in Headers */,
			);
			runOnlyForDeploymentPostprocessing = 0;
		};
		93399E472198150100F71058 /* Headers */ = {
			isa = PBXHeadersBuildPhase;
			buildActionMask = 2147483647;
			files = (
				93399E5E2198150100F71058 /* OBALocationKit.h in Headers */,
			);
			runOnlyForDeploymentPostprocessing = 0;
		};
		936EAF1A219E42CC00AE27D5 /* Headers */ = {
			isa = PBXHeadersBuildPhase;
			buildActionMask = 2147483647;
			files = (
				936EAF31219E42CC00AE27D5 /* OBAAppKit.h in Headers */,
			);
			runOnlyForDeploymentPostprocessing = 0;
		};
/* End PBXHeadersBuildPhase section */

/* Begin PBXNativeTarget section */
		931B93D02163F5520034D8FA /* DemoApp */ = {
			isa = PBXNativeTarget;
			buildConfigurationList = 931B93F22163F5540034D8FA /* Build configuration list for PBXNativeTarget "DemoApp" */;
			buildPhases = (
				931B93CD2163F5520034D8FA /* Sources */,
				931B93CE2163F5520034D8FA /* Frameworks */,
				931B93CF2163F5520034D8FA /* Resources */,
				931B9417216419C20034D8FA /* Embed Frameworks */,
				93399E1321916F5F00F71058 /* Carthage Integration */,
			);
			buildRules = (
			);
			dependencies = (
				931B9411216419C20034D8FA /* PBXTargetDependency */,
				93399E602198150100F71058 /* PBXTargetDependency */,
				936EAF33219E42CC00AE27D5 /* PBXTargetDependency */,
				931D058F21B2F83100E2A516 /* PBXTargetDependency */,
			);
			name = DemoApp;
			productName = OBANetworking;
			productReference = 931B93D12163F5520034D8FA /* DemoApp.app */;
			productType = "com.apple.product-type.application";
		};
		931B93FC216419C20034D8FA /* OBANetworkingKit */ = {
			isa = PBXNativeTarget;
			buildConfigurationList = 931B9414216419C20034D8FA /* Build configuration list for PBXNativeTarget "OBANetworkingKit" */;
			buildPhases = (
				931B93F8216419C20034D8FA /* Headers */,
				931B93F9216419C20034D8FA /* Sources */,
				931B93FA216419C20034D8FA /* Frameworks */,
				931B93FB216419C20034D8FA /* Resources */,
			);
			buildRules = (
			);
			dependencies = (
				931D05B921B2FF0200E2A516 /* PBXTargetDependency */,
			);
			name = OBANetworkingKit;
			productName = OBANetworkingKit;
			productReference = 931B93FD216419C20034D8FA /* OBANetworkingKit.framework */;
			productType = "com.apple.product-type.framework";
		};
		931B9404216419C20034D8FA /* OBANetworkingKitTests */ = {
			isa = PBXNativeTarget;
			buildConfigurationList = 931B9418216419C20034D8FA /* Build configuration list for PBXNativeTarget "OBANetworkingKitTests" */;
			buildPhases = (
				931B9401216419C20034D8FA /* Sources */,
				931B9402216419C20034D8FA /* Frameworks */,
				931B9403216419C20034D8FA /* Resources */,
				93547E7C21A3308800F757A3 /* Copy Frameworks */,
			);
			buildRules = (
			);
			dependencies = (
				93547E7521A32F1F00F757A3 /* PBXTargetDependency */,
				931B9408216419C20034D8FA /* PBXTargetDependency */,
				93235E0921A2A4D0008C3BB0 /* PBXTargetDependency */,
			);
			name = OBANetworkingKitTests;
			productName = OBANetworkingKitTests;
			productReference = 931B9405216419C20034D8FA /* OBANetworkingKitTests.xctest */;
			productType = "com.apple.product-type.bundle.unit-test";
		};
		931D057A21B2F83100E2A516 /* OBAModelKit */ = {
			isa = PBXNativeTarget;
			buildConfigurationList = 931D059621B2F83100E2A516 /* Build configuration list for PBXNativeTarget "OBAModelKit" */;
			buildPhases = (
				931D057621B2F83100E2A516 /* Headers */,
				931D057721B2F83100E2A516 /* Sources */,
				931D057821B2F83100E2A516 /* Frameworks */,
				931D057921B2F83100E2A516 /* Resources */,
			);
			buildRules = (
			);
			dependencies = (
			);
			name = OBAModelKit;
			productName = OBAModelKit;
			productReference = 931D057B21B2F83100E2A516 /* OBAModelKit.framework */;
			productType = "com.apple.product-type.framework";
		};
		931D058221B2F83100E2A516 /* OBAModelKitTests */ = {
			isa = PBXNativeTarget;
			buildConfigurationList = 931D059721B2F83100E2A516 /* Build configuration list for PBXNativeTarget "OBAModelKitTests" */;
			buildPhases = (
				931D057F21B2F83100E2A516 /* Sources */,
				931D058021B2F83100E2A516 /* Frameworks */,
				931D058121B2F83100E2A516 /* Resources */,
				931D05C121B3788000E2A516 /* Copy Frameworks */,
			);
			buildRules = (
			);
			dependencies = (
				931D05C421B378A000E2A516 /* PBXTargetDependency */,
				931D058621B2F83100E2A516 /* PBXTargetDependency */,
				931D058821B2F83100E2A516 /* PBXTargetDependency */,
			);
			name = OBAModelKitTests;
			productName = OBAModelKitTests;
			productReference = 931D058321B2F83100E2A516 /* OBAModelKitTests.xctest */;
			productType = "com.apple.product-type.bundle.unit-test";
		};
		93235DF121A2A44C008C3BB0 /* OBATestHelpers */ = {
			isa = PBXNativeTarget;
			buildConfigurationList = 93235DFB21A2A44C008C3BB0 /* Build configuration list for PBXNativeTarget "OBATestHelpers" */;
			buildPhases = (
				93235DED21A2A44C008C3BB0 /* Headers */,
				93235DEE21A2A44C008C3BB0 /* Sources */,
				93235DEF21A2A44C008C3BB0 /* Frameworks */,
				93235DF021A2A44C008C3BB0 /* Resources */,
				93BD80A821A3172F0009797C /* CopyFiles */,
			);
			buildRules = (
			);
			dependencies = (
			);
			name = OBATestHelpers;
			productName = OBATestHelpers;
			productReference = 93235DF221A2A44C008C3BB0 /* OBATestHelpers.framework */;
			productType = "com.apple.product-type.framework";
		};
		93399E4B2198150100F71058 /* OBALocationKit */ = {
			isa = PBXNativeTarget;
			buildConfigurationList = 93399E632198150100F71058 /* Build configuration list for PBXNativeTarget "OBALocationKit" */;
			buildPhases = (
				93399E472198150100F71058 /* Headers */,
				93399E482198150100F71058 /* Sources */,
				93399E492198150100F71058 /* Frameworks */,
				93399E4A2198150100F71058 /* Resources */,
			);
			buildRules = (
			);
			dependencies = (
				93ACD05F219E544100F493CB /* PBXTargetDependency */,
			);
			name = OBALocationKit;
			productName = OBALocationKit;
			productReference = 93399E4C2198150100F71058 /* OBALocationKit.framework */;
			productType = "com.apple.product-type.framework";
		};
		93399E532198150100F71058 /* OBALocationKitTests */ = {
			isa = PBXNativeTarget;
			buildConfigurationList = 93399E662198150100F71058 /* Build configuration list for PBXNativeTarget "OBALocationKitTests" */;
			buildPhases = (
				93399E502198150100F71058 /* Sources */,
				93399E512198150100F71058 /* Frameworks */,
				93399E522198150100F71058 /* Resources */,
				93547E7F21A330DF00F757A3 /* Copy Frameworks */,
			);
			buildRules = (
			);
			dependencies = (
				93547E7721A32F2600F757A3 /* PBXTargetDependency */,
				93399E572198150100F71058 /* PBXTargetDependency */,
				93235E0721A2A4C7008C3BB0 /* PBXTargetDependency */,
			);
			name = OBALocationKitTests;
			productName = OBALocationKitTests;
			productReference = 93399E542198150100F71058 /* OBALocationKitTests.xctest */;
			productType = "com.apple.product-type.bundle.unit-test";
		};
		936EAF1E219E42CC00AE27D5 /* OBAAppKit */ = {
			isa = PBXNativeTarget;
			buildConfigurationList = 936EAF36219E42CC00AE27D5 /* Build configuration list for PBXNativeTarget "OBAAppKit" */;
			buildPhases = (
				936EAF1A219E42CC00AE27D5 /* Headers */,
				936EAF1B219E42CC00AE27D5 /* Sources */,
				936EAF1C219E42CC00AE27D5 /* Frameworks */,
				936EAF1D219E42CC00AE27D5 /* Resources */,
			);
			buildRules = (
			);
			dependencies = (
				93ACD061219E545400F493CB /* PBXTargetDependency */,
				93ACD063219E545400F493CB /* PBXTargetDependency */,
			);
			name = OBAAppKit;
			productName = OBAAppKit;
			productReference = 936EAF1F219E42CC00AE27D5 /* OBAAppKit.framework */;
			productType = "com.apple.product-type.framework";
		};
		936EAF26219E42CC00AE27D5 /* OBAAppKitTests */ = {
			isa = PBXNativeTarget;
			buildConfigurationList = 936EAF39219E42CC00AE27D5 /* Build configuration list for PBXNativeTarget "OBAAppKitTests" */;
			buildPhases = (
				936EAF23219E42CC00AE27D5 /* Sources */,
				936EAF24219E42CC00AE27D5 /* Frameworks */,
				936EAF25219E42CC00AE27D5 /* Resources */,
				93547E8221A3311E00F757A3 /* Copy Frameworks */,
			);
			buildRules = (
			);
			dependencies = (
				93547E7921A32F2C00F757A3 /* PBXTargetDependency */,
				936EAF2A219E42CC00AE27D5 /* PBXTargetDependency */,
				93235E0521A2A4C1008C3BB0 /* PBXTargetDependency */,
			);
			name = OBAAppKitTests;
			productName = OBAAppKitTests;
			productReference = 936EAF27219E42CC00AE27D5 /* OBAAppKitTests.xctest */;
			productType = "com.apple.product-type.bundle.unit-test";
		};
/* End PBXNativeTarget section */

/* Begin PBXProject section */
		931B93C92163F5520034D8FA /* Project object */ = {
			isa = PBXProject;
			attributes = {
				LastSwiftUpdateCheck = 1010;
				LastUpgradeCheck = 1010;
				ORGANIZATIONNAME = OneBusAway;
				TargetAttributes = {
					931B93D02163F5520034D8FA = {
						CreatedOnToolsVersion = 10.0;
						SystemCapabilities = {
							com.apple.Maps.iOS = {
								enabled = 1;
							};
						};
					};
					931B93FC216419C20034D8FA = {
						CreatedOnToolsVersion = 10.0;
						LastSwiftMigration = 1000;
					};
					931B9404216419C20034D8FA = {
						CreatedOnToolsVersion = 10.0;
						LastSwiftMigration = 1000;
						TestTargetID = 931B93D02163F5520034D8FA;
					};
					931D057A21B2F83100E2A516 = {
						CreatedOnToolsVersion = 10.1;
					};
					931D058221B2F83100E2A516 = {
						CreatedOnToolsVersion = 10.1;
						TestTargetID = 931B93D02163F5520034D8FA;
					};
					93235DF121A2A44C008C3BB0 = {
						CreatedOnToolsVersion = 10.1;
					};
					93399E4B2198150100F71058 = {
						CreatedOnToolsVersion = 10.1;
						LastSwiftMigration = 1010;
					};
					93399E532198150100F71058 = {
						CreatedOnToolsVersion = 10.1;
						TestTargetID = 931B93D02163F5520034D8FA;
					};
					936EAF1E219E42CC00AE27D5 = {
						CreatedOnToolsVersion = 10.1;
						LastSwiftMigration = 1010;
					};
					936EAF26219E42CC00AE27D5 = {
						CreatedOnToolsVersion = 10.1;
						LastSwiftMigration = 1010;
						TestTargetID = 931B93D02163F5520034D8FA;
					};
				};
			};
			buildConfigurationList = 931B93CC2163F5520034D8FA /* Build configuration list for PBXProject "OBAKit" */;
			compatibilityVersion = "Xcode 9.3";
			developmentRegion = en;
			hasScannedForEncodings = 0;
			knownRegions = (
				en,
				Base,
			);
			mainGroup = 931B93C82163F5520034D8FA;
			productRefGroup = 931B93D22163F5520034D8FA /* Products */;
			projectDirPath = "";
			projectRoot = "";
			targets = (
				931B93D02163F5520034D8FA /* DemoApp */,
				931B93FC216419C20034D8FA /* OBANetworkingKit */,
				931B9404216419C20034D8FA /* OBANetworkingKitTests */,
				93399E4B2198150100F71058 /* OBALocationKit */,
				93399E532198150100F71058 /* OBALocationKitTests */,
				936EAF1E219E42CC00AE27D5 /* OBAAppKit */,
				936EAF26219E42CC00AE27D5 /* OBAAppKitTests */,
				93235DF121A2A44C008C3BB0 /* OBATestHelpers */,
				931D057A21B2F83100E2A516 /* OBAModelKit */,
				931D058221B2F83100E2A516 /* OBAModelKitTests */,
			);
		};
/* End PBXProject section */

/* Begin PBXResourcesBuildPhase section */
		931B93CF2163F5520034D8FA /* Resources */ = {
			isa = PBXResourcesBuildPhase;
			buildActionMask = 2147483647;
			files = (
				931B93E12163F5530034D8FA /* LaunchScreen.storyboard in Resources */,
				936EAF43219E4F1100AE27D5 /* PermissionPromptViewController.xib in Resources */,
				931B93DE2163F5530034D8FA /* Assets.xcassets in Resources */,
			);
			runOnlyForDeploymentPostprocessing = 0;
		};
		931B93FB216419C20034D8FA /* Resources */ = {
			isa = PBXResourcesBuildPhase;
			buildActionMask = 2147483647;
			files = (
			);
			runOnlyForDeploymentPostprocessing = 0;
		};
		931B9403216419C20034D8FA /* Resources */ = {
			isa = PBXResourcesBuildPhase;
			buildActionMask = 2147483647;
			files = (
				931CE26B216E361300161A6C /* trip_details_1_18196913.json in Resources */,
				936978922170DAF40053DF37 /* puget_sound_alerts.pb in Resources */,
				931A7CDC2189382900FA3025 /* current_time.json in Resources */,
				931B94B8216526AA0034D8FA /* vehicle_for_id_4011.json in Resources */,
				93158BA0217CE2AD00E16DBA /* references.json in Resources */,
				93399E2021934A2E00F71058 /* 2_agencies_with_coverage.json in Resources */,
				9351CFFE216C0084002D5391 /* stops-for-route-1_100002.json in Resources */,
				933FFF3921795403006682C3 /* trip-for-vehicle-1_2799.json in Resources */,
				932AAFA6216984E90070BF56 /* shape_1_20010002.json in Resources */,
				937BB7332173DC4D00BE5635 /* report_stop_problem.json in Resources */,
				932AAFA021696C170070BF56 /* arrival-and-departure-for-stop-1_11420.json in Resources */,
				9303E14D218C2CE500FD5FDB /* arrivals-and-departures-for-stop-1_10914.json in Resources */,
				931B94C42166D7C70034D8FA /* stops_for_location_seattle.json in Resources */,
				93158B9C217CE08D00E16DBA /* arrivals_and_departures_for_stop_hart_6497.json in Resources */,
				93158B9A217CDB9A00E16DBA /* frequency-vehicle.json in Resources */,
				933FFF33217946CA006682C3 /* vehicles-query-1_1.json in Resources */,
				93FAAA9F2177E27C0086D9DE /* regions-v3.json in Resources */,
				93FAAAAF2178D5060086D9DE /* create_alarm.json in Resources */,
				93058C95216CDCCE008A31A4 /* routes-for-location-10.json in Resources */,
				937BB73921743A2800BE5635 /* report_trip_problem.json in Resources */,
				932AAFAD21698DA30070BF56 /* agencies_with_coverage.json in Resources */,
				93158B8D217BC66500E16DBA /* captive_portal.html in Resources */,
				931CE277216F8F4500161A6C /* arrivals-and-departures-for-stop-1_75414.json in Resources */,
				932A6F2821801BB00008654F /* arrival-and-departure-for-stop-MTS_11589.json in Resources */,
				93FAAAA62177EC2D0086D9DE /* pugetsound-weather.json in Resources */,
				931B94C62166DF5F0034D8FA /* stops_for_location_seattle_span.json in Resources */,
				93178A2421B847E4002328F1 /* arrivals_and_departures_for_stop_15th-galer.json in Resources */,
			);
			runOnlyForDeploymentPostprocessing = 0;
		};
		931D057921B2F83100E2A516 /* Resources */ = {
			isa = PBXResourcesBuildPhase;
			buildActionMask = 2147483647;
			files = (
			);
			runOnlyForDeploymentPostprocessing = 0;
		};
		931D058121B2F83100E2A516 /* Resources */ = {
			isa = PBXResourcesBuildPhase;
			buildActionMask = 2147483647;
			files = (
				931D05C921B4619600E2A516 /* arrival-and-departure-for-stop-MTS_11589.json in Resources */,
				931D05C021B3785A00E2A516 /* regions-v3.json in Resources */,
				931D05C721B4614C00E2A516 /* references.json in Resources */,
			);
			runOnlyForDeploymentPostprocessing = 0;
		};
		93235DF021A2A44C008C3BB0 /* Resources */ = {
			isa = PBXResourcesBuildPhase;
			buildActionMask = 2147483647;
			files = (
			);
			runOnlyForDeploymentPostprocessing = 0;
		};
		93399E4A2198150100F71058 /* Resources */ = {
			isa = PBXResourcesBuildPhase;
			buildActionMask = 2147483647;
			files = (
				93235DE8219FECD8008C3BB0 /* regions-v3.json in Resources */,
			);
			runOnlyForDeploymentPostprocessing = 0;
		};
		93399E522198150100F71058 /* Resources */ = {
			isa = PBXResourcesBuildPhase;
			buildActionMask = 2147483647;
			files = (
			);
			runOnlyForDeploymentPostprocessing = 0;
		};
		936EAF1D219E42CC00AE27D5 /* Resources */ = {
			isa = PBXResourcesBuildPhase;
			buildActionMask = 2147483647;
			files = (
				93E9802A21AB09CF00207D5F /* OneBusAway.xcassets in Resources */,
			);
			runOnlyForDeploymentPostprocessing = 0;
		};
		936EAF25219E42CC00AE27D5 /* Resources */ = {
			isa = PBXResourcesBuildPhase;
			buildActionMask = 2147483647;
			files = (
			);
			runOnlyForDeploymentPostprocessing = 0;
		};
/* End PBXResourcesBuildPhase section */

/* Begin PBXShellScriptBuildPhase section */
		93399E1321916F5F00F71058 /* Carthage Integration */ = {
			isa = PBXShellScriptBuildPhase;
			buildActionMask = 2147483647;
			files = (
			);
			inputFileListPaths = (
			);
			inputPaths = (
				"$(SRCROOT)/Carthage/Build/iOS/SwiftProtobuf.framework",
			);
			name = "Carthage Integration";
			outputFileListPaths = (
			);
			outputPaths = (
			);
			runOnlyForDeploymentPostprocessing = 0;
			shellPath = /bin/sh;
			shellScript = "/usr/local/bin/carthage copy-frameworks\n";
		};
/* End PBXShellScriptBuildPhase section */

/* Begin PBXSourcesBuildPhase section */
		931B93CD2163F5520034D8FA /* Sources */ = {
			isa = PBXSourcesBuildPhase;
			buildActionMask = 2147483647;
			files = (
				931B93E42163F5530034D8FA /* main.m in Sources */,
				936EAF42219E4F1100AE27D5 /* PermissionPromptViewController.m in Sources */,
				931B93D62163F5520034D8FA /* AppDelegate.m in Sources */,
				93ACD06B219EA34100F493CB /* DemoViewController.m in Sources */,
			);
			runOnlyForDeploymentPostprocessing = 0;
		};
		931B93F9216419C20034D8FA /* Sources */ = {
			isa = PBXSourcesBuildPhase;
			buildActionMask = 2147483647;
			files = (
				931CE26D216E42AD00161A6C /* PlacemarkSearchOperation.swift in Sources */,
				93F9203F219137BB007E3861 /* StopProblemModelOperation.swift in Sources */,
				933FFF3C2179A8DE006682C3 /* RESTAPIModelService.swift in Sources */,
				931B943921642EE40034D8FA /* CurrentTimeOperation.swift in Sources */,
				936EAF19219DF56500AE27D5 /* RegionsAPIService.swift in Sources */,
				931B944F216460090034D8FA /* OBANetworkHelpers.m in Sources */,
				932AAF9C216960A70070BF56 /* ArrivalDepartureForStopOperation.swift in Sources */,
				931B941F21641A7F0034D8FA /* OBAOperation.m in Sources */,
				931B945121648D7F0034D8FA /* RequestVehicleOperation.swift in Sources */,
				933FFF2E217943D4006682C3 /* MatchingVehiclesOperation.swift in Sources */,
				9303E1632190ACA300FD5FDB /* StopsForRouteModelOperation.swift in Sources */,
				93EC531A2185714400C974AB /* TripDetailsModelOperation.swift in Sources */,
				931CE267216E215B00161A6C /* TripDetailsOperation.swift in Sources */,
				93FAAAAB217858C20086D9DE /* CreateAlarmOperation.swift in Sources */,
				9351CFFA216A84AA002D5391 /* StopsForRouteOperation.swift in Sources */,
				9303E15D218F888B00FD5FDB /* TripArrivalsModelOperation.swift in Sources */,
				932AAFA921698B110070BF56 /* AgenciesWithCoverageOperation.swift in Sources */,
				931CE273216F8CC500161A6C /* StopArrivalsAndDeparturesOperation.swift in Sources */,
				93399E3F2197856A00F71058 /* RegionsModelService.swift in Sources */,
				931B94BE216682E10034D8FA /* StopsOperation.swift in Sources */,
				9369788F2170D5AE0053DF37 /* RegionalAlertsOperation.swift in Sources */,
				9303E16B2190D92F00FD5FDB /* ShapeModelOperation.swift in Sources */,
				931B943B216430E70034D8FA /* RESTAPIService.swift in Sources */,
				9303E1712190F90400FD5FDB /* AgenciesWithCoverageModelOperation.swift in Sources */,
				936978962170DD0A0053DF37 /* StopProblemOperation.swift in Sources */,
				9303E1672190C73E00FD5FDB /* RouteSearchModelOperation.swift in Sources */,
				93399E3421975BBA00F71058 /* AlarmModelOperation.swift in Sources */,
				931A7CD7218933BF00FA3025 /* CurrentTimeModelOperation.swift in Sources */,
				9303E140218B5DE900FD5FDB /* StopsModelOperation.swift in Sources */,
				933FFF3E2179AF7E006682C3 /* VehicleStatusModelOperation.swift in Sources */,
				937BB7352173EC0E00BE5635 /* TripProblemOperation.swift in Sources */,
				9303E151218CACF700FD5FDB /* StopArrivalsModelOperation.swift in Sources */,
				93399E1A2191EE3900F71058 /* RegionalAlertsModelOperation.swift in Sources */,
				93158B93217C189500E16DBA /* RESTModelOperation.swift in Sources */,
				93399E0C21916A9E00F71058 /* TripProblemModelOperation.swift in Sources */,
				93FAAA9A2177056A0086D9DE /* RegionsOperation.swift in Sources */,
				932AAFA2216983810070BF56 /* ShapeOperation.swift in Sources */,
				937BB73D2175566600BE5635 /* APIService.swift in Sources */,
				931CE27A216F941D00161A6C /* ObacoService.swift in Sources */,
				93399E2521964CA700F71058 /* ObacoModelService.swift in Sources */,
				93399E2C21964F0800F71058 /* WeatherModelOperation.swift in Sources */,
				93399E432197858E00F71058 /* RegionsModelOperation.swift in Sources */,
				93399E3A21976BE700F71058 /* AgencyVehicleModelOperation.swift in Sources */,
				93178A2821B8839C002328F1 /* StopOperation.swift in Sources */,
				93058C91216C5644008A31A4 /* RouteSearchOperation.swift in Sources */,
				931B94BC216569720034D8FA /* OBARESTAPIOperation.m in Sources */,
				93399E2A21964DC300F71058 /* ModelService.swift in Sources */,
				933FFF3521794AF6006682C3 /* VehicleTripOperation.swift in Sources */,
				931B942721641FB50034D8FA /* OBANetworkOperation.m in Sources */,
				93FAAAA12177E85E0086D9DE /* WeatherOperation.swift in Sources */,
			);
			runOnlyForDeploymentPostprocessing = 0;
		};
		931B9401216419C20034D8FA /* Sources */ = {
			isa = PBXSourcesBuildPhase;
			buildActionMask = 2147483647;
			files = (
				93399E3221975B2100F71058 /* AlarmModelOperationTests.swift in Sources */,
				932AAF9E216962D20070BF56 /* ArrivalDepartureAtStopTest.swift in Sources */,
				93399E1E2193489500F71058 /* RegionalAlertsModelOperationTests.swift in Sources */,
				9303E16D2190D98400FD5FDB /* ShapeModelOperationTests.swift in Sources */,
				931CE26F216F819F00161A6C /* PlacemarkSearchOperationTest.swift in Sources */,
				933FFF3721794D8D006682C3 /* VehicleTripOperationTest.swift in Sources */,
				931A7CDA2189362200FA3025 /* CurrentTimeModelOperationTests.swift in Sources */,
				931B94C021668FA90034D8FA /* StopsOperationTest.swift in Sources */,
				93058C93216C5A0C008A31A4 /* RouteSearchOperationTest.swift in Sources */,
				931CE275216F8E7800161A6C /* StopArrivalsAndDeparturesOperationTest.swift in Sources */,
				93F9204121913A8B007E3861 /* StopProblemModelOperationTests.swift in Sources */,
				93399E4621978EE200F71058 /* RegionsModelOperationTests.swift in Sources */,
				93FAAA9D2177E1130086D9DE /* RegionsOperationTest.swift in Sources */,
				93399E3C21976D8700F71058 /* AgencyVehicleModelOperationTests.swift in Sources */,
				9303E1692190D4BC00FD5FDB /* RouteSearchModelOperationTests.swift in Sources */,
				931B9453216516A10034D8FA /* RequestVehicleOperationTest.swift in Sources */,
				931A7CCF2188DB1200FA3025 /* TripDetailsModelOperationTests.swift in Sources */,
				9303E142218B617700FD5FDB /* StopsModelOperationTests.swift in Sources */,
				9303E1732190F94200FD5FDB /* AgenciesWithCoverageModelOperationTests.swift in Sources */,
				9303E1652190AF9500FD5FDB /* StopsForRouteModelOperationTests.swift in Sources */,
				93FAAAA42177EB6B0086D9DE /* WeatherOperationTest.swift in Sources */,
				932AAFA42169840B0070BF56 /* ShapeOperationTest.swift in Sources */,
				93BD80A521A2AADF0009797C /* TestCaseExtensions.swift in Sources */,
				9303E15F218F88F500FD5FDB /* TripArrivalsModelOperationTests.swift in Sources */,
				936978942170DB080053DF37 /* RegionalAlertsOperationTest.swift in Sources */,
				93399E3021965D7E00F71058 /* WeatherModelOperationTests.swift in Sources */,
				931B944A2164433D0034D8FA /* CurrentTimeOperationTest.swift in Sources */,
				93FAAAAD21785DB40086D9DE /* AlarmOperationTest.swift in Sources */,
				937BB7372174384100BE5635 /* TripProblemOperationTest.swift in Sources */,
				933FFF53217A8D4A006682C3 /* VehicleStatusModelOperationTests.swift in Sources */,
				93399E0E21916B3300F71058 /* TripProblemModelOperationTests.swift in Sources */,
				931CE269216E35D400161A6C /* TripDetailsOperationTest.swift in Sources */,
				9351CFFC216A850E002D5391 /* StopsForRouteOperationTest.swift in Sources */,
				933FFF312179460D006682C3 /* MatchingVehicleOperationTest.swift in Sources */,
				932AAFAB21698CA80070BF56 /* AgenciesWithCoverageOperationTest.swift in Sources */,
				9303E15B218F4F8100FD5FDB /* StopArrivalsModelOperationTests.swift in Sources */,
				93697898217122460053DF37 /* StopProblemOperationTest.swift in Sources */,
			);
			runOnlyForDeploymentPostprocessing = 0;
		};
		931D057721B2F83100E2A516 /* Sources */ = {
			isa = PBXSourcesBuildPhase;
			buildActionMask = 2147483647;
			files = (
				931D05AF21B2FD6200E2A516 /* AgencyWithCoverage.swift in Sources */,
				931D05AD21B2FD6200E2A516 /* ArrivalDeparture.swift in Sources */,
				931D05A021B2FD5600E2A516 /* DictionaryEncoder.swift in Sources */,
				931D05A321B2FD5C00E2A516 /* Agency.swift in Sources */,
				931D059821B2F85D00E2A516 /* Region.swift in Sources */,
				931D05A421B2FD5C00E2A516 /* Route.swift in Sources */,
				931D05B121B2FD6900E2A516 /* WeatherForecast.swift in Sources */,
				931D05AE21B2FD6200E2A516 /* StopsForRoute.swift in Sources */,
				931D059D21B2FD4F00E2A516 /* ModelHelpers.swift in Sources */,
				931D059C21B2FD4500E2A516 /* gtfs-realtime.pb.swift in Sources */,
				931D05B721B2FE5B00E2A516 /* InternalTypes.swift in Sources */,
				931D05A921B2FD6200E2A516 /* TripDetails.swift in Sources */,
				931D05B221B2FD6900E2A516 /* Alarm.swift in Sources */,
				931D05A821B2FD6200E2A516 /* Frequency.swift in Sources */,
				931D05AB21B2FD6200E2A516 /* VehicleStatus.swift in Sources */,
				931D05A521B2FD5C00E2A516 /* Situation.swift in Sources */,
				931D05B021B2FD6200E2A516 /* AgencyAlert.swift in Sources */,
				931D05A721B2FD5C00E2A516 /* Trip.swift in Sources */,
				931D059E21B2FD5600E2A516 /* DictionaryCodingKey.swift in Sources */,
				931D05A221B2FD5C00E2A516 /* References.swift in Sources */,
				931D05B321B2FD6900E2A516 /* AgencyVehicle.swift in Sources */,
				931D059F21B2FD5600E2A516 /* DictionaryDecoder.swift in Sources */,
				931D05A121B2FD5600E2A516 /* DictionaryErrors.swift in Sources */,
				931D05AA21B2FD6200E2A516 /* TripStatus.swift in Sources */,
				931D05A621B2FD5C00E2A516 /* Stop.swift in Sources */,
				931D05AC21B2FD6200E2A516 /* StopArrivals.swift in Sources */,
			);
			runOnlyForDeploymentPostprocessing = 0;
		};
		931D057F21B2F83100E2A516 /* Sources */ = {
			isa = PBXSourcesBuildPhase;
			buildActionMask = 2147483647;
			files = (
				931D05BA21B377DC00E2A516 /* RegionsEncodingTests.swift in Sources */,
				931D05BD21B3781600E2A516 /* DictionaryEncodingTests.swift in Sources */,
				931D05BC21B3781100E2A516 /* DictionaryDecodingTests.swift in Sources */,
				931D05BB21B377F800E2A516 /* ReferencesTests.swift in Sources */,
			);
			runOnlyForDeploymentPostprocessing = 0;
		};
		93235DEE21A2A44C008C3BB0 /* Sources */ = {
			isa = PBXSourcesBuildPhase;
			buildActionMask = 2147483647;
			files = (
				93E97FCA21A8994E00207D5F /* OBAMockHeading.swift in Sources */,
				93235DFF21A2A468008C3BB0 /* OBATestCase.swift in Sources */,
				93E97FD021A8E0C400207D5F /* LocationManager.swift in Sources */,
				93235DFE21A2A468008C3BB0 /* TestCaseExtensions.swift in Sources */,
				93E97FCC21A89A0F00207D5F /* TestData.swift in Sources */,
			);
			runOnlyForDeploymentPostprocessing = 0;
		};
		93399E482198150100F71058 /* Sources */ = {
			isa = PBXSourcesBuildPhase;
			buildActionMask = 2147483647;
			files = (
				93399E6E2198162C00F71058 /* LocationService.swift in Sources */,
				93399E6B2198157A00F71058 /* RegionsService.swift in Sources */,
				93399E7021989A5900F71058 /* LocationManagerProtocol.swift in Sources */,
			);
			runOnlyForDeploymentPostprocessing = 0;
		};
		93399E502198150100F71058 /* Sources */ = {
			isa = PBXSourcesBuildPhase;
			buildActionMask = 2147483647;
			files = (
				93235DEC21A29ACC008C3BB0 /* RegionsServiceTests.swift in Sources */,
				93399E782198B70100F71058 /* LocationServiceMocks.swift in Sources */,
				93399E722198AD1400F71058 /* LocationServiceTests.swift in Sources */,
			);
			runOnlyForDeploymentPostprocessing = 0;
		};
		936EAF1B219E42CC00AE27D5 /* Sources */ = {
			isa = PBXSourcesBuildPhase;
			buildActionMask = 2147483647;
			files = (
				9342916021AC9E150071AD11 /* BorderedButton.swift in Sources */,
				93E97FB421A5C53600207D5F /* MapRegionManager.swift in Sources */,
				93E9802721AA8EA300207D5F /* PermissionPromptViewController.swift in Sources */,
				936EAF3E219E42EB00AE27D5 /* Application.swift in Sources */,
				93E9802D21AB17EE00207D5F /* UIKit.swift in Sources */,
				9342916A21ADC3BB0071AD11 /* MapKit.swift in Sources */,
				93235DE5219F24A5008C3BB0 /* AppConfig.swift in Sources */,
				93E97FC121A70FE800207D5F /* Collections.swift in Sources */,
				93E9803D21AB748800207D5F /* Theme.swift in Sources */,
				9342916821ACC4740071AD11 /* RegionPickerViewController.swift in Sources */,
				93E97FBC21A62D7B00207D5F /* Operations.swift in Sources */,
				93E97FBF21A70E8400207D5F /* Models.swift in Sources */,
			);
			runOnlyForDeploymentPostprocessing = 0;
		};
		936EAF23219E42CC00AE27D5 /* Sources */ = {
			isa = PBXSourcesBuildPhase;
			buildActionMask = 2147483647;
			files = (
				93E97FC621A872D800207D5F /* AppConfigTests.swift in Sources */,
				93E97FC821A896D400207D5F /* TestHelpers.swift in Sources */,
				93E97FCE21A8D48600207D5F /* CollectionsTests.swift in Sources */,
				93E97FC421A8711600207D5F /* ApplicationTests.swift in Sources */,
				936EAF2F219E42CC00AE27D5 /* OBAAppKitTests.m in Sources */,
			);
			runOnlyForDeploymentPostprocessing = 0;
		};
/* End PBXSourcesBuildPhase section */

/* Begin PBXTargetDependency section */
		931B9408216419C20034D8FA /* PBXTargetDependency */ = {
			isa = PBXTargetDependency;
			target = 931B93FC216419C20034D8FA /* OBANetworkingKit */;
			targetProxy = 931B9407216419C20034D8FA /* PBXContainerItemProxy */;
		};
		931B9411216419C20034D8FA /* PBXTargetDependency */ = {
			isa = PBXTargetDependency;
			target = 931B93FC216419C20034D8FA /* OBANetworkingKit */;
			targetProxy = 931B9410216419C20034D8FA /* PBXContainerItemProxy */;
		};
		931D058621B2F83100E2A516 /* PBXTargetDependency */ = {
			isa = PBXTargetDependency;
			target = 931D057A21B2F83100E2A516 /* OBAModelKit */;
			targetProxy = 931D058521B2F83100E2A516 /* PBXContainerItemProxy */;
		};
		931D058821B2F83100E2A516 /* PBXTargetDependency */ = {
			isa = PBXTargetDependency;
			target = 931B93D02163F5520034D8FA /* DemoApp */;
			targetProxy = 931D058721B2F83100E2A516 /* PBXContainerItemProxy */;
		};
		931D058F21B2F83100E2A516 /* PBXTargetDependency */ = {
			isa = PBXTargetDependency;
			target = 931D057A21B2F83100E2A516 /* OBAModelKit */;
			targetProxy = 931D058E21B2F83100E2A516 /* PBXContainerItemProxy */;
		};
		931D05B921B2FF0200E2A516 /* PBXTargetDependency */ = {
			isa = PBXTargetDependency;
			target = 931D057A21B2F83100E2A516 /* OBAModelKit */;
			targetProxy = 931D05B821B2FF0200E2A516 /* PBXContainerItemProxy */;
		};
		931D05C421B378A000E2A516 /* PBXTargetDependency */ = {
			isa = PBXTargetDependency;
			target = 93235DF121A2A44C008C3BB0 /* OBATestHelpers */;
			targetProxy = 931D05C321B378A000E2A516 /* PBXContainerItemProxy */;
		};
		93235E0521A2A4C1008C3BB0 /* PBXTargetDependency */ = {
			isa = PBXTargetDependency;
			target = 93235DF121A2A44C008C3BB0 /* OBATestHelpers */;
			targetProxy = 93235E0421A2A4C1008C3BB0 /* PBXContainerItemProxy */;
		};
		93235E0721A2A4C7008C3BB0 /* PBXTargetDependency */ = {
			isa = PBXTargetDependency;
			target = 93235DF121A2A44C008C3BB0 /* OBATestHelpers */;
			targetProxy = 93235E0621A2A4C7008C3BB0 /* PBXContainerItemProxy */;
		};
		93235E0921A2A4D0008C3BB0 /* PBXTargetDependency */ = {
			isa = PBXTargetDependency;
			target = 93235DF121A2A44C008C3BB0 /* OBATestHelpers */;
			targetProxy = 93235E0821A2A4D0008C3BB0 /* PBXContainerItemProxy */;
		};
		93399E572198150100F71058 /* PBXTargetDependency */ = {
			isa = PBXTargetDependency;
			target = 93399E4B2198150100F71058 /* OBALocationKit */;
			targetProxy = 93399E562198150100F71058 /* PBXContainerItemProxy */;
		};
		93399E602198150100F71058 /* PBXTargetDependency */ = {
			isa = PBXTargetDependency;
			target = 93399E4B2198150100F71058 /* OBALocationKit */;
			targetProxy = 93399E5F2198150100F71058 /* PBXContainerItemProxy */;
		};
		93547E7521A32F1F00F757A3 /* PBXTargetDependency */ = {
			isa = PBXTargetDependency;
			target = 931B93D02163F5520034D8FA /* DemoApp */;
			targetProxy = 93547E7421A32F1F00F757A3 /* PBXContainerItemProxy */;
		};
		93547E7721A32F2600F757A3 /* PBXTargetDependency */ = {
			isa = PBXTargetDependency;
			target = 931B93D02163F5520034D8FA /* DemoApp */;
			targetProxy = 93547E7621A32F2600F757A3 /* PBXContainerItemProxy */;
		};
		93547E7921A32F2C00F757A3 /* PBXTargetDependency */ = {
			isa = PBXTargetDependency;
			target = 931B93D02163F5520034D8FA /* DemoApp */;
			targetProxy = 93547E7821A32F2C00F757A3 /* PBXContainerItemProxy */;
		};
		936EAF2A219E42CC00AE27D5 /* PBXTargetDependency */ = {
			isa = PBXTargetDependency;
			target = 936EAF1E219E42CC00AE27D5 /* OBAAppKit */;
			targetProxy = 936EAF29219E42CC00AE27D5 /* PBXContainerItemProxy */;
		};
		936EAF33219E42CC00AE27D5 /* PBXTargetDependency */ = {
			isa = PBXTargetDependency;
			target = 936EAF1E219E42CC00AE27D5 /* OBAAppKit */;
			targetProxy = 936EAF32219E42CC00AE27D5 /* PBXContainerItemProxy */;
		};
		93ACD05F219E544100F493CB /* PBXTargetDependency */ = {
			isa = PBXTargetDependency;
			target = 931B93FC216419C20034D8FA /* OBANetworkingKit */;
			targetProxy = 93ACD05E219E544100F493CB /* PBXContainerItemProxy */;
		};
		93ACD061219E545400F493CB /* PBXTargetDependency */ = {
			isa = PBXTargetDependency;
			target = 931B93FC216419C20034D8FA /* OBANetworkingKit */;
			targetProxy = 93ACD060219E545400F493CB /* PBXContainerItemProxy */;
		};
		93ACD063219E545400F493CB /* PBXTargetDependency */ = {
			isa = PBXTargetDependency;
			target = 93399E4B2198150100F71058 /* OBALocationKit */;
			targetProxy = 93ACD062219E545400F493CB /* PBXContainerItemProxy */;
		};
/* End PBXTargetDependency section */

/* Begin PBXVariantGroup section */
		931B93DF2163F5530034D8FA /* LaunchScreen.storyboard */ = {
			isa = PBXVariantGroup;
			children = (
				931B93E02163F5530034D8FA /* Base */,
			);
			name = LaunchScreen.storyboard;
			sourceTree = "<group>";
		};
/* End PBXVariantGroup section */

/* Begin XCBuildConfiguration section */
		931B93F02163F5540034D8FA /* Debug */ = {
			isa = XCBuildConfiguration;
			buildSettings = {
				ALWAYS_SEARCH_USER_PATHS = NO;
				CLANG_ANALYZER_NONNULL = YES;
				CLANG_ANALYZER_NUMBER_OBJECT_CONVERSION = YES_AGGRESSIVE;
				CLANG_CXX_LANGUAGE_STANDARD = "gnu++14";
				CLANG_CXX_LIBRARY = "libc++";
				CLANG_ENABLE_MODULES = YES;
				CLANG_ENABLE_OBJC_ARC = YES;
				CLANG_ENABLE_OBJC_WEAK = YES;
				CLANG_WARN_BLOCK_CAPTURE_AUTORELEASING = YES;
				CLANG_WARN_BOOL_CONVERSION = YES;
				CLANG_WARN_COMMA = YES;
				CLANG_WARN_CONSTANT_CONVERSION = YES;
				CLANG_WARN_DEPRECATED_OBJC_IMPLEMENTATIONS = YES;
				CLANG_WARN_DIRECT_OBJC_ISA_USAGE = YES_ERROR;
				CLANG_WARN_DOCUMENTATION_COMMENTS = YES;
				CLANG_WARN_EMPTY_BODY = YES;
				CLANG_WARN_ENUM_CONVERSION = YES;
				CLANG_WARN_INFINITE_RECURSION = YES;
				CLANG_WARN_INT_CONVERSION = YES;
				CLANG_WARN_NON_LITERAL_NULL_CONVERSION = YES;
				CLANG_WARN_OBJC_IMPLICIT_RETAIN_SELF = YES;
				CLANG_WARN_OBJC_LITERAL_CONVERSION = YES;
				CLANG_WARN_OBJC_ROOT_CLASS = YES_ERROR;
				CLANG_WARN_RANGE_LOOP_ANALYSIS = YES;
				CLANG_WARN_STRICT_PROTOTYPES = YES;
				CLANG_WARN_SUSPICIOUS_MOVE = YES;
				CLANG_WARN_UNGUARDED_AVAILABILITY = YES_AGGRESSIVE;
				CLANG_WARN_UNREACHABLE_CODE = YES;
				CLANG_WARN__DUPLICATE_METHOD_MATCH = YES;
				CODE_SIGN_IDENTITY = "iPhone Developer";
				COPY_PHASE_STRIP = NO;
				DEBUG_INFORMATION_FORMAT = dwarf;
				ENABLE_STRICT_OBJC_MSGSEND = YES;
				ENABLE_TESTABILITY = YES;
				GCC_C_LANGUAGE_STANDARD = gnu11;
				GCC_DYNAMIC_NO_PIC = NO;
				GCC_NO_COMMON_BLOCKS = YES;
				GCC_OPTIMIZATION_LEVEL = 0;
				GCC_PREPROCESSOR_DEFINITIONS = (
					"DEBUG=1",
					"$(inherited)",
				);
				GCC_WARN_64_TO_32_BIT_CONVERSION = YES;
				GCC_WARN_ABOUT_RETURN_TYPE = YES_ERROR;
				GCC_WARN_UNDECLARED_SELECTOR = YES;
				GCC_WARN_UNINITIALIZED_AUTOS = YES_AGGRESSIVE;
				GCC_WARN_UNUSED_FUNCTION = YES;
				GCC_WARN_UNUSED_VARIABLE = YES;
				IPHONEOS_DEPLOYMENT_TARGET = 12.1;
				MTL_ENABLE_DEBUG_INFO = INCLUDE_SOURCE;
				MTL_FAST_MATH = YES;
				ONLY_ACTIVE_ARCH = YES;
				SDKROOT = iphoneos;
				SWIFT_INCLUDE_PATHS = "$(SRCROOT)/OBANetworkingKit/PrivateModule";
			};
			name = Debug;
		};
		931B93F12163F5540034D8FA /* Release */ = {
			isa = XCBuildConfiguration;
			buildSettings = {
				ALWAYS_SEARCH_USER_PATHS = NO;
				CLANG_ANALYZER_NONNULL = YES;
				CLANG_ANALYZER_NUMBER_OBJECT_CONVERSION = YES_AGGRESSIVE;
				CLANG_CXX_LANGUAGE_STANDARD = "gnu++14";
				CLANG_CXX_LIBRARY = "libc++";
				CLANG_ENABLE_MODULES = YES;
				CLANG_ENABLE_OBJC_ARC = YES;
				CLANG_ENABLE_OBJC_WEAK = YES;
				CLANG_WARN_BLOCK_CAPTURE_AUTORELEASING = YES;
				CLANG_WARN_BOOL_CONVERSION = YES;
				CLANG_WARN_COMMA = YES;
				CLANG_WARN_CONSTANT_CONVERSION = YES;
				CLANG_WARN_DEPRECATED_OBJC_IMPLEMENTATIONS = YES;
				CLANG_WARN_DIRECT_OBJC_ISA_USAGE = YES_ERROR;
				CLANG_WARN_DOCUMENTATION_COMMENTS = YES;
				CLANG_WARN_EMPTY_BODY = YES;
				CLANG_WARN_ENUM_CONVERSION = YES;
				CLANG_WARN_INFINITE_RECURSION = YES;
				CLANG_WARN_INT_CONVERSION = YES;
				CLANG_WARN_NON_LITERAL_NULL_CONVERSION = YES;
				CLANG_WARN_OBJC_IMPLICIT_RETAIN_SELF = YES;
				CLANG_WARN_OBJC_LITERAL_CONVERSION = YES;
				CLANG_WARN_OBJC_ROOT_CLASS = YES_ERROR;
				CLANG_WARN_RANGE_LOOP_ANALYSIS = YES;
				CLANG_WARN_STRICT_PROTOTYPES = YES;
				CLANG_WARN_SUSPICIOUS_MOVE = YES;
				CLANG_WARN_UNGUARDED_AVAILABILITY = YES_AGGRESSIVE;
				CLANG_WARN_UNREACHABLE_CODE = YES;
				CLANG_WARN__DUPLICATE_METHOD_MATCH = YES;
				CODE_SIGN_IDENTITY = "iPhone Developer";
				COPY_PHASE_STRIP = NO;
				DEBUG_INFORMATION_FORMAT = "dwarf-with-dsym";
				ENABLE_NS_ASSERTIONS = NO;
				ENABLE_STRICT_OBJC_MSGSEND = YES;
				GCC_C_LANGUAGE_STANDARD = gnu11;
				GCC_NO_COMMON_BLOCKS = YES;
				GCC_WARN_64_TO_32_BIT_CONVERSION = YES;
				GCC_WARN_ABOUT_RETURN_TYPE = YES_ERROR;
				GCC_WARN_UNDECLARED_SELECTOR = YES;
				GCC_WARN_UNINITIALIZED_AUTOS = YES_AGGRESSIVE;
				GCC_WARN_UNUSED_FUNCTION = YES;
				GCC_WARN_UNUSED_VARIABLE = YES;
				IPHONEOS_DEPLOYMENT_TARGET = 12.1;
				MTL_ENABLE_DEBUG_INFO = NO;
				MTL_FAST_MATH = YES;
				SDKROOT = iphoneos;
				SWIFT_COMPILATION_MODE = wholemodule;
				SWIFT_INCLUDE_PATHS = "$(SRCROOT)/OBANetworkingKit/PrivateModule";
				VALIDATE_PRODUCT = YES;
			};
			name = Release;
		};
		931B93F32163F5540034D8FA /* Debug */ = {
			isa = XCBuildConfiguration;
			buildSettings = {
				ALWAYS_EMBED_SWIFT_STANDARD_LIBRARIES = YES;
				ASSETCATALOG_COMPILER_APPICON_NAME = AppIcon;
				CODE_SIGN_STYLE = Automatic;
				DEVELOPMENT_TEAM = THEWY9596Q;
				FRAMEWORK_SEARCH_PATHS = (
					"$(inherited)",
					"$(PROJECT_DIR)/Carthage/Build/iOS",
				);
				INFOPLIST_FILE = DemoApp/Info.plist;
				IPHONEOS_DEPLOYMENT_TARGET = 12.1;
				LD_RUNPATH_SEARCH_PATHS = (
					"$(inherited)",
					"@executable_path/Frameworks",
				);
				PRODUCT_BUNDLE_IDENTIFIER = org.onebusaway.OBANetworking;
				PRODUCT_NAME = "$(TARGET_NAME)";
				TARGETED_DEVICE_FAMILY = "1,2";
			};
			name = Debug;
		};
		931B93F42163F5540034D8FA /* Release */ = {
			isa = XCBuildConfiguration;
			buildSettings = {
				ALWAYS_EMBED_SWIFT_STANDARD_LIBRARIES = YES;
				ASSETCATALOG_COMPILER_APPICON_NAME = AppIcon;
				CODE_SIGN_STYLE = Automatic;
				DEVELOPMENT_TEAM = THEWY9596Q;
				FRAMEWORK_SEARCH_PATHS = (
					"$(inherited)",
					"$(PROJECT_DIR)/Carthage/Build/iOS",
				);
				INFOPLIST_FILE = DemoApp/Info.plist;
				IPHONEOS_DEPLOYMENT_TARGET = 12.1;
				LD_RUNPATH_SEARCH_PATHS = (
					"$(inherited)",
					"@executable_path/Frameworks",
				);
				PRODUCT_BUNDLE_IDENTIFIER = org.onebusaway.OBANetworking;
				PRODUCT_NAME = "$(TARGET_NAME)";
				TARGETED_DEVICE_FAMILY = "1,2";
			};
			name = Release;
		};
		931B9415216419C20034D8FA /* Debug */ = {
			isa = XCBuildConfiguration;
			buildSettings = {
				CLANG_ENABLE_MODULES = YES;
				CODE_SIGN_IDENTITY = "";
				CODE_SIGN_STYLE = Automatic;
				CURRENT_PROJECT_VERSION = 1;
				DEFINES_MODULE = YES;
				DEVELOPMENT_TEAM = THEWY9596Q;
				DYLIB_COMPATIBILITY_VERSION = 1;
				DYLIB_CURRENT_VERSION = 1;
				DYLIB_INSTALL_NAME_BASE = "@rpath";
				FRAMEWORK_SEARCH_PATHS = (
					"$(inherited)",
					"$(PROJECT_DIR)/Carthage/Build/iOS",
				);
				INFOPLIST_FILE = OBANetworkingKit/Info.plist;
				INSTALL_PATH = "$(LOCAL_LIBRARY_DIR)/Frameworks";
				IPHONEOS_DEPLOYMENT_TARGET = 12.1;
				LD_RUNPATH_SEARCH_PATHS = (
					"$(inherited)",
					"@executable_path/Frameworks",
					"@loader_path/Frameworks",
				);
				PRODUCT_BUNDLE_IDENTIFIER = org.onebusaway.OBANetworkingKit;
				PRODUCT_NAME = "$(TARGET_NAME:c99extidentifier)";
				SKIP_INSTALL = YES;
				SWIFT_OPTIMIZATION_LEVEL = "-Onone";
				SWIFT_VERSION = 4.2;
				TARGETED_DEVICE_FAMILY = "1,2";
				VERSIONING_SYSTEM = "apple-generic";
				VERSION_INFO_PREFIX = "";
			};
			name = Debug;
		};
		931B9416216419C20034D8FA /* Release */ = {
			isa = XCBuildConfiguration;
			buildSettings = {
				CLANG_ENABLE_MODULES = YES;
				CODE_SIGN_IDENTITY = "";
				CODE_SIGN_STYLE = Automatic;
				CURRENT_PROJECT_VERSION = 1;
				DEFINES_MODULE = YES;
				DEVELOPMENT_TEAM = THEWY9596Q;
				DYLIB_COMPATIBILITY_VERSION = 1;
				DYLIB_CURRENT_VERSION = 1;
				DYLIB_INSTALL_NAME_BASE = "@rpath";
				FRAMEWORK_SEARCH_PATHS = (
					"$(inherited)",
					"$(PROJECT_DIR)/Carthage/Build/iOS",
				);
				INFOPLIST_FILE = OBANetworkingKit/Info.plist;
				INSTALL_PATH = "$(LOCAL_LIBRARY_DIR)/Frameworks";
				IPHONEOS_DEPLOYMENT_TARGET = 12.1;
				LD_RUNPATH_SEARCH_PATHS = (
					"$(inherited)",
					"@executable_path/Frameworks",
					"@loader_path/Frameworks",
				);
				PRODUCT_BUNDLE_IDENTIFIER = org.onebusaway.OBANetworkingKit;
				PRODUCT_NAME = "$(TARGET_NAME:c99extidentifier)";
				SKIP_INSTALL = YES;
				SWIFT_VERSION = 4.2;
				TARGETED_DEVICE_FAMILY = "1,2";
				VERSIONING_SYSTEM = "apple-generic";
				VERSION_INFO_PREFIX = "";
			};
			name = Release;
		};
		931B9419216419C20034D8FA /* Debug */ = {
			isa = XCBuildConfiguration;
			buildSettings = {
				ALWAYS_EMBED_SWIFT_STANDARD_LIBRARIES = YES;
				BUNDLE_LOADER = "$(TEST_HOST)";
				CLANG_ENABLE_MODULES = YES;
				CODE_SIGN_STYLE = Automatic;
				DEVELOPMENT_TEAM = THEWY9596Q;
				FRAMEWORK_SEARCH_PATHS = (
					"$(inherited)",
					"$(PROJECT_DIR)/Carthage/Build/iOS",
				);
				INFOPLIST_FILE = OBANetworkingKitTests/Info.plist;
				IPHONEOS_DEPLOYMENT_TARGET = 12.1;
				LD_RUNPATH_SEARCH_PATHS = (
					"$(inherited)",
					"@executable_path/Frameworks",
					"@loader_path/Frameworks",
				);
				PRODUCT_BUNDLE_IDENTIFIER = org.onebusaway.OBANetworkingKitTests;
				PRODUCT_NAME = "$(TARGET_NAME)";
				SWIFT_OBJC_BRIDGING_HEADER = "OBANetworkingKitTests/OBANetworkingKitTests-Bridging-Header.h";
				SWIFT_OPTIMIZATION_LEVEL = "-Onone";
				SWIFT_VERSION = 4.2;
				TARGETED_DEVICE_FAMILY = "1,2";
				TEST_HOST = "$(BUILT_PRODUCTS_DIR)/DemoApp.app/DemoApp";
			};
			name = Debug;
		};
		931B941A216419C20034D8FA /* Release */ = {
			isa = XCBuildConfiguration;
			buildSettings = {
				ALWAYS_EMBED_SWIFT_STANDARD_LIBRARIES = YES;
				BUNDLE_LOADER = "$(TEST_HOST)";
				CLANG_ENABLE_MODULES = YES;
				CODE_SIGN_STYLE = Automatic;
				DEVELOPMENT_TEAM = THEWY9596Q;
				FRAMEWORK_SEARCH_PATHS = (
					"$(inherited)",
					"$(PROJECT_DIR)/Carthage/Build/iOS",
				);
				INFOPLIST_FILE = OBANetworkingKitTests/Info.plist;
				IPHONEOS_DEPLOYMENT_TARGET = 12.1;
				LD_RUNPATH_SEARCH_PATHS = (
					"$(inherited)",
					"@executable_path/Frameworks",
					"@loader_path/Frameworks",
				);
				PRODUCT_BUNDLE_IDENTIFIER = org.onebusaway.OBANetworkingKitTests;
				PRODUCT_NAME = "$(TARGET_NAME)";
				SWIFT_OBJC_BRIDGING_HEADER = "OBANetworkingKitTests/OBANetworkingKitTests-Bridging-Header.h";
				SWIFT_VERSION = 4.2;
				TARGETED_DEVICE_FAMILY = "1,2";
				TEST_HOST = "$(BUILT_PRODUCTS_DIR)/DemoApp.app/DemoApp";
			};
			name = Release;
		};
		931D059221B2F83100E2A516 /* Debug */ = {
			isa = XCBuildConfiguration;
			buildSettings = {
				CODE_SIGN_IDENTITY = "";
				CODE_SIGN_STYLE = Automatic;
				CURRENT_PROJECT_VERSION = 1;
				DEFINES_MODULE = YES;
				DEVELOPMENT_TEAM = THEWY9596Q;
				DYLIB_COMPATIBILITY_VERSION = 1;
				DYLIB_CURRENT_VERSION = 1;
				DYLIB_INSTALL_NAME_BASE = "@rpath";
				FRAMEWORK_SEARCH_PATHS = (
					"$(inherited)",
					"$(PROJECT_DIR)/Carthage/Build/iOS",
				);
				INFOPLIST_FILE = OBAModelKit/Info.plist;
				INSTALL_PATH = "$(LOCAL_LIBRARY_DIR)/Frameworks";
				LD_RUNPATH_SEARCH_PATHS = (
					"$(inherited)",
					"@executable_path/Frameworks",
					"@loader_path/Frameworks",
				);
				PRODUCT_BUNDLE_IDENTIFIER = org.onebusaway.OBAModelKit;
				PRODUCT_NAME = "$(TARGET_NAME:c99extidentifier)";
				SKIP_INSTALL = YES;
				SWIFT_ACTIVE_COMPILATION_CONDITIONS = DEBUG;
				SWIFT_OPTIMIZATION_LEVEL = "-Onone";
				SWIFT_VERSION = 4.2;
				TARGETED_DEVICE_FAMILY = "1,2";
				VERSIONING_SYSTEM = "apple-generic";
				VERSION_INFO_PREFIX = "";
			};
			name = Debug;
		};
		931D059321B2F83100E2A516 /* Release */ = {
			isa = XCBuildConfiguration;
			buildSettings = {
				CODE_SIGN_IDENTITY = "";
				CODE_SIGN_STYLE = Automatic;
				CURRENT_PROJECT_VERSION = 1;
				DEFINES_MODULE = YES;
				DEVELOPMENT_TEAM = THEWY9596Q;
				DYLIB_COMPATIBILITY_VERSION = 1;
				DYLIB_CURRENT_VERSION = 1;
				DYLIB_INSTALL_NAME_BASE = "@rpath";
				FRAMEWORK_SEARCH_PATHS = (
					"$(inherited)",
					"$(PROJECT_DIR)/Carthage/Build/iOS",
				);
				INFOPLIST_FILE = OBAModelKit/Info.plist;
				INSTALL_PATH = "$(LOCAL_LIBRARY_DIR)/Frameworks";
				LD_RUNPATH_SEARCH_PATHS = (
					"$(inherited)",
					"@executable_path/Frameworks",
					"@loader_path/Frameworks",
				);
				PRODUCT_BUNDLE_IDENTIFIER = org.onebusaway.OBAModelKit;
				PRODUCT_NAME = "$(TARGET_NAME:c99extidentifier)";
				SKIP_INSTALL = YES;
				SWIFT_OPTIMIZATION_LEVEL = "-O";
				SWIFT_VERSION = 4.2;
				TARGETED_DEVICE_FAMILY = "1,2";
				VERSIONING_SYSTEM = "apple-generic";
				VERSION_INFO_PREFIX = "";
			};
			name = Release;
		};
		931D059421B2F83100E2A516 /* Debug */ = {
			isa = XCBuildConfiguration;
			buildSettings = {
				ALWAYS_EMBED_SWIFT_STANDARD_LIBRARIES = YES;
				CODE_SIGN_STYLE = Automatic;
				DEVELOPMENT_TEAM = THEWY9596Q;
				FRAMEWORK_SEARCH_PATHS = (
					"$(inherited)",
					"$(PROJECT_DIR)/Carthage/Build/iOS",
				);
				INFOPLIST_FILE = OBAModelKitTests/Info.plist;
				LD_RUNPATH_SEARCH_PATHS = (
					"$(inherited)",
					"@executable_path/Frameworks",
					"@loader_path/Frameworks",
				);
				PRODUCT_BUNDLE_IDENTIFIER = org.onebusaway.OBAModelKitTests;
				PRODUCT_NAME = "$(TARGET_NAME)";
				SWIFT_ACTIVE_COMPILATION_CONDITIONS = DEBUG;
				SWIFT_OPTIMIZATION_LEVEL = "-Onone";
				SWIFT_VERSION = 4.2;
				TARGETED_DEVICE_FAMILY = "1,2";
				TEST_HOST = "$(BUILT_PRODUCTS_DIR)/DemoApp.app/DemoApp";
			};
			name = Debug;
		};
		931D059521B2F83100E2A516 /* Release */ = {
			isa = XCBuildConfiguration;
			buildSettings = {
				ALWAYS_EMBED_SWIFT_STANDARD_LIBRARIES = YES;
				CODE_SIGN_STYLE = Automatic;
				DEVELOPMENT_TEAM = THEWY9596Q;
				FRAMEWORK_SEARCH_PATHS = (
					"$(inherited)",
					"$(PROJECT_DIR)/Carthage/Build/iOS",
				);
				INFOPLIST_FILE = OBAModelKitTests/Info.plist;
				LD_RUNPATH_SEARCH_PATHS = (
					"$(inherited)",
					"@executable_path/Frameworks",
					"@loader_path/Frameworks",
				);
				PRODUCT_BUNDLE_IDENTIFIER = org.onebusaway.OBAModelKitTests;
				PRODUCT_NAME = "$(TARGET_NAME)";
				SWIFT_OPTIMIZATION_LEVEL = "-O";
				SWIFT_VERSION = 4.2;
				TARGETED_DEVICE_FAMILY = "1,2";
				TEST_HOST = "$(BUILT_PRODUCTS_DIR)/DemoApp.app/DemoApp";
			};
			name = Release;
		};
		93235DFC21A2A44C008C3BB0 /* Debug */ = {
			isa = XCBuildConfiguration;
			buildSettings = {
				CODE_SIGN_IDENTITY = "";
				CODE_SIGN_STYLE = Automatic;
				CURRENT_PROJECT_VERSION = 1;
				DEFINES_MODULE = YES;
				DEVELOPMENT_TEAM = THEWY9596Q;
				DYLIB_COMPATIBILITY_VERSION = 1;
				DYLIB_CURRENT_VERSION = 1;
				DYLIB_INSTALL_NAME_BASE = "@rpath";
				FRAMEWORK_SEARCH_PATHS = (
					"$(inherited)",
					"$(PROJECT_DIR)/Carthage/Build/iOS",
					"$(PLATFORM_DIR)/Developer/Library/Frameworks",
				);
				INFOPLIST_FILE = OBATestHelpers/Info.plist;
				INSTALL_PATH = "$(LOCAL_LIBRARY_DIR)/Frameworks";
				IPHONEOS_DEPLOYMENT_TARGET = 12.1;
				LD_RUNPATH_SEARCH_PATHS = (
					"$(inherited)",
					"@executable_path/Frameworks",
					"@loader_path/Frameworks",
				);
				PRODUCT_BUNDLE_IDENTIFIER = org.onebusaway.OBATestHelpers;
				PRODUCT_NAME = "$(TARGET_NAME:c99extidentifier)";
				SKIP_INSTALL = YES;
				SWIFT_ACTIVE_COMPILATION_CONDITIONS = DEBUG;
				SWIFT_OPTIMIZATION_LEVEL = "-Onone";
				SWIFT_VERSION = 4.2;
				TARGETED_DEVICE_FAMILY = "1,2";
				VERSIONING_SYSTEM = "apple-generic";
				VERSION_INFO_PREFIX = "";
			};
			name = Debug;
		};
		93235DFD21A2A44C008C3BB0 /* Release */ = {
			isa = XCBuildConfiguration;
			buildSettings = {
				CODE_SIGN_IDENTITY = "";
				CODE_SIGN_STYLE = Automatic;
				CURRENT_PROJECT_VERSION = 1;
				DEFINES_MODULE = YES;
				DEVELOPMENT_TEAM = THEWY9596Q;
				DYLIB_COMPATIBILITY_VERSION = 1;
				DYLIB_CURRENT_VERSION = 1;
				DYLIB_INSTALL_NAME_BASE = "@rpath";
				FRAMEWORK_SEARCH_PATHS = (
					"$(inherited)",
					"$(PROJECT_DIR)/Carthage/Build/iOS",
					"$(PLATFORM_DIR)/Developer/Library/Frameworks",
				);
				INFOPLIST_FILE = OBATestHelpers/Info.plist;
				INSTALL_PATH = "$(LOCAL_LIBRARY_DIR)/Frameworks";
				IPHONEOS_DEPLOYMENT_TARGET = 12.1;
				LD_RUNPATH_SEARCH_PATHS = (
					"$(inherited)",
					"@executable_path/Frameworks",
					"@loader_path/Frameworks",
				);
				PRODUCT_BUNDLE_IDENTIFIER = org.onebusaway.OBATestHelpers;
				PRODUCT_NAME = "$(TARGET_NAME:c99extidentifier)";
				SKIP_INSTALL = YES;
				SWIFT_OPTIMIZATION_LEVEL = "-O";
				SWIFT_VERSION = 4.2;
				TARGETED_DEVICE_FAMILY = "1,2";
				VERSIONING_SYSTEM = "apple-generic";
				VERSION_INFO_PREFIX = "";
			};
			name = Release;
		};
		93399E642198150100F71058 /* Debug */ = {
			isa = XCBuildConfiguration;
			buildSettings = {
				CLANG_ENABLE_MODULES = YES;
				CODE_SIGN_IDENTITY = "";
				CODE_SIGN_STYLE = Automatic;
				CURRENT_PROJECT_VERSION = 1;
				DEFINES_MODULE = YES;
				DEVELOPMENT_TEAM = THEWY9596Q;
				DYLIB_COMPATIBILITY_VERSION = 1;
				DYLIB_CURRENT_VERSION = 1;
				DYLIB_INSTALL_NAME_BASE = "@rpath";
				INFOPLIST_FILE = OBALocationKit/Info.plist;
				INSTALL_PATH = "$(LOCAL_LIBRARY_DIR)/Frameworks";
				IPHONEOS_DEPLOYMENT_TARGET = 12.1;
				LD_RUNPATH_SEARCH_PATHS = (
					"$(inherited)",
					"@executable_path/Frameworks",
					"@loader_path/Frameworks",
				);
				PRODUCT_BUNDLE_IDENTIFIER = org.onebusaway.OBALocationKit;
				PRODUCT_NAME = "$(TARGET_NAME:c99extidentifier)";
				SKIP_INSTALL = YES;
				SWIFT_ACTIVE_COMPILATION_CONDITIONS = DEBUG;
				SWIFT_OPTIMIZATION_LEVEL = "-Onone";
				SWIFT_VERSION = 4.2;
				TARGETED_DEVICE_FAMILY = "1,2";
				VERSIONING_SYSTEM = "apple-generic";
				VERSION_INFO_PREFIX = "";
			};
			name = Debug;
		};
		93399E652198150100F71058 /* Release */ = {
			isa = XCBuildConfiguration;
			buildSettings = {
				CLANG_ENABLE_MODULES = YES;
				CODE_SIGN_IDENTITY = "";
				CODE_SIGN_STYLE = Automatic;
				CURRENT_PROJECT_VERSION = 1;
				DEFINES_MODULE = YES;
				DEVELOPMENT_TEAM = THEWY9596Q;
				DYLIB_COMPATIBILITY_VERSION = 1;
				DYLIB_CURRENT_VERSION = 1;
				DYLIB_INSTALL_NAME_BASE = "@rpath";
				INFOPLIST_FILE = OBALocationKit/Info.plist;
				INSTALL_PATH = "$(LOCAL_LIBRARY_DIR)/Frameworks";
				IPHONEOS_DEPLOYMENT_TARGET = 12.1;
				LD_RUNPATH_SEARCH_PATHS = (
					"$(inherited)",
					"@executable_path/Frameworks",
					"@loader_path/Frameworks",
				);
				PRODUCT_BUNDLE_IDENTIFIER = org.onebusaway.OBALocationKit;
				PRODUCT_NAME = "$(TARGET_NAME:c99extidentifier)";
				SKIP_INSTALL = YES;
				SWIFT_OPTIMIZATION_LEVEL = "-O";
				SWIFT_VERSION = 4.2;
				TARGETED_DEVICE_FAMILY = "1,2";
				VERSIONING_SYSTEM = "apple-generic";
				VERSION_INFO_PREFIX = "";
			};
			name = Release;
		};
		93399E672198150100F71058 /* Debug */ = {
			isa = XCBuildConfiguration;
			buildSettings = {
				ALWAYS_EMBED_SWIFT_STANDARD_LIBRARIES = YES;
				BUNDLE_LOADER = "$(TEST_HOST)";
				CODE_SIGN_STYLE = Automatic;
				DEVELOPMENT_TEAM = THEWY9596Q;
				FRAMEWORK_SEARCH_PATHS = (
					"$(inherited)",
					"$(PROJECT_DIR)/Carthage/Build/iOS",
				);
				INFOPLIST_FILE = OBALocationKitTests/Info.plist;
				IPHONEOS_DEPLOYMENT_TARGET = 12.1;
				LD_RUNPATH_SEARCH_PATHS = (
					"$(inherited)",
					"@executable_path/Frameworks",
					"@loader_path/Frameworks",
				);
				PRODUCT_BUNDLE_IDENTIFIER = org.onebusaway.OBALocationKitTests;
				PRODUCT_NAME = "$(TARGET_NAME)";
				SWIFT_ACTIVE_COMPILATION_CONDITIONS = DEBUG;
				SWIFT_OPTIMIZATION_LEVEL = "-Onone";
				SWIFT_VERSION = 4.2;
				TARGETED_DEVICE_FAMILY = "1,2";
				TEST_HOST = "$(BUILT_PRODUCTS_DIR)/DemoApp.app/DemoApp";
			};
			name = Debug;
		};
		93399E682198150100F71058 /* Release */ = {
			isa = XCBuildConfiguration;
			buildSettings = {
				ALWAYS_EMBED_SWIFT_STANDARD_LIBRARIES = YES;
				BUNDLE_LOADER = "$(TEST_HOST)";
				CODE_SIGN_STYLE = Automatic;
				DEVELOPMENT_TEAM = THEWY9596Q;
				FRAMEWORK_SEARCH_PATHS = (
					"$(inherited)",
					"$(PROJECT_DIR)/Carthage/Build/iOS",
				);
				INFOPLIST_FILE = OBALocationKitTests/Info.plist;
				IPHONEOS_DEPLOYMENT_TARGET = 12.1;
				LD_RUNPATH_SEARCH_PATHS = (
					"$(inherited)",
					"@executable_path/Frameworks",
					"@loader_path/Frameworks",
				);
				PRODUCT_BUNDLE_IDENTIFIER = org.onebusaway.OBALocationKitTests;
				PRODUCT_NAME = "$(TARGET_NAME)";
				SWIFT_OPTIMIZATION_LEVEL = "-O";
				SWIFT_VERSION = 4.2;
				TARGETED_DEVICE_FAMILY = "1,2";
				TEST_HOST = "$(BUILT_PRODUCTS_DIR)/DemoApp.app/DemoApp";
			};
			name = Release;
		};
		936EAF37219E42CC00AE27D5 /* Debug */ = {
			isa = XCBuildConfiguration;
			buildSettings = {
				CLANG_ENABLE_MODULES = YES;
				CODE_SIGN_IDENTITY = "";
				CODE_SIGN_STYLE = Automatic;
				CURRENT_PROJECT_VERSION = 1;
				DEFINES_MODULE = YES;
				DEVELOPMENT_TEAM = THEWY9596Q;
				DYLIB_COMPATIBILITY_VERSION = 1;
				DYLIB_CURRENT_VERSION = 1;
				DYLIB_INSTALL_NAME_BASE = "@rpath";
				INFOPLIST_FILE = OBAAppKit/Info.plist;
				INSTALL_PATH = "$(LOCAL_LIBRARY_DIR)/Frameworks";
				IPHONEOS_DEPLOYMENT_TARGET = 12.1;
				LD_RUNPATH_SEARCH_PATHS = (
					"$(inherited)",
					"@executable_path/Frameworks",
					"@loader_path/Frameworks",
				);
				PRODUCT_BUNDLE_IDENTIFIER = org.onebusaway.OBAAppKit;
				PRODUCT_NAME = "$(TARGET_NAME:c99extidentifier)";
				SKIP_INSTALL = YES;
				SWIFT_OPTIMIZATION_LEVEL = "-Onone";
				SWIFT_VERSION = 4.2;
				TARGETED_DEVICE_FAMILY = "1,2";
				VERSIONING_SYSTEM = "apple-generic";
				VERSION_INFO_PREFIX = "";
			};
			name = Debug;
		};
		936EAF38219E42CC00AE27D5 /* Release */ = {
			isa = XCBuildConfiguration;
			buildSettings = {
				CLANG_ENABLE_MODULES = YES;
				CODE_SIGN_IDENTITY = "";
				CODE_SIGN_STYLE = Automatic;
				CURRENT_PROJECT_VERSION = 1;
				DEFINES_MODULE = YES;
				DEVELOPMENT_TEAM = THEWY9596Q;
				DYLIB_COMPATIBILITY_VERSION = 1;
				DYLIB_CURRENT_VERSION = 1;
				DYLIB_INSTALL_NAME_BASE = "@rpath";
				INFOPLIST_FILE = OBAAppKit/Info.plist;
				INSTALL_PATH = "$(LOCAL_LIBRARY_DIR)/Frameworks";
				IPHONEOS_DEPLOYMENT_TARGET = 12.1;
				LD_RUNPATH_SEARCH_PATHS = (
					"$(inherited)",
					"@executable_path/Frameworks",
					"@loader_path/Frameworks",
				);
				PRODUCT_BUNDLE_IDENTIFIER = org.onebusaway.OBAAppKit;
				PRODUCT_NAME = "$(TARGET_NAME:c99extidentifier)";
				SKIP_INSTALL = YES;
				SWIFT_VERSION = 4.2;
				TARGETED_DEVICE_FAMILY = "1,2";
				VERSIONING_SYSTEM = "apple-generic";
				VERSION_INFO_PREFIX = "";
			};
			name = Release;
		};
		936EAF3A219E42CC00AE27D5 /* Debug */ = {
			isa = XCBuildConfiguration;
			buildSettings = {
				ALWAYS_EMBED_SWIFT_STANDARD_LIBRARIES = YES;
				BUNDLE_LOADER = "$(TEST_HOST)";
				CLANG_ENABLE_MODULES = YES;
				CODE_SIGN_STYLE = Automatic;
				DEVELOPMENT_TEAM = THEWY9596Q;
				FRAMEWORK_SEARCH_PATHS = (
					"$(inherited)",
					"$(PROJECT_DIR)/Carthage/Build/iOS",
				);
				INFOPLIST_FILE = OBAAppKitTests/Info.plist;
				IPHONEOS_DEPLOYMENT_TARGET = 12.1;
				LD_RUNPATH_SEARCH_PATHS = (
					"$(inherited)",
					"@executable_path/Frameworks",
					"@loader_path/Frameworks",
				);
				PRODUCT_BUNDLE_IDENTIFIER = org.onebusaway.OBAAppKitTests;
				PRODUCT_NAME = "$(TARGET_NAME)";
				SWIFT_OBJC_BRIDGING_HEADER = "OBAAppKitTests/OBAAppKitTests-Bridging-Header.h";
				SWIFT_OPTIMIZATION_LEVEL = "-Onone";
				SWIFT_VERSION = 4.2;
				TARGETED_DEVICE_FAMILY = "1,2";
				TEST_HOST = "$(BUILT_PRODUCTS_DIR)/DemoApp.app/DemoApp";
			};
			name = Debug;
		};
		936EAF3B219E42CC00AE27D5 /* Release */ = {
			isa = XCBuildConfiguration;
			buildSettings = {
				ALWAYS_EMBED_SWIFT_STANDARD_LIBRARIES = YES;
				BUNDLE_LOADER = "$(TEST_HOST)";
				CLANG_ENABLE_MODULES = YES;
				CODE_SIGN_STYLE = Automatic;
				DEVELOPMENT_TEAM = THEWY9596Q;
				FRAMEWORK_SEARCH_PATHS = (
					"$(inherited)",
					"$(PROJECT_DIR)/Carthage/Build/iOS",
				);
				INFOPLIST_FILE = OBAAppKitTests/Info.plist;
				IPHONEOS_DEPLOYMENT_TARGET = 12.1;
				LD_RUNPATH_SEARCH_PATHS = (
					"$(inherited)",
					"@executable_path/Frameworks",
					"@loader_path/Frameworks",
				);
				PRODUCT_BUNDLE_IDENTIFIER = org.onebusaway.OBAAppKitTests;
				PRODUCT_NAME = "$(TARGET_NAME)";
				SWIFT_OBJC_BRIDGING_HEADER = "OBAAppKitTests/OBAAppKitTests-Bridging-Header.h";
				SWIFT_VERSION = 4.2;
				TARGETED_DEVICE_FAMILY = "1,2";
				TEST_HOST = "$(BUILT_PRODUCTS_DIR)/DemoApp.app/DemoApp";
			};
			name = Release;
		};
/* End XCBuildConfiguration section */

/* Begin XCConfigurationList section */
		931B93CC2163F5520034D8FA /* Build configuration list for PBXProject "OBAKit" */ = {
			isa = XCConfigurationList;
			buildConfigurations = (
				931B93F02163F5540034D8FA /* Debug */,
				931B93F12163F5540034D8FA /* Release */,
			);
			defaultConfigurationIsVisible = 0;
			defaultConfigurationName = Release;
		};
		931B93F22163F5540034D8FA /* Build configuration list for PBXNativeTarget "DemoApp" */ = {
			isa = XCConfigurationList;
			buildConfigurations = (
				931B93F32163F5540034D8FA /* Debug */,
				931B93F42163F5540034D8FA /* Release */,
			);
			defaultConfigurationIsVisible = 0;
			defaultConfigurationName = Release;
		};
		931B9414216419C20034D8FA /* Build configuration list for PBXNativeTarget "OBANetworkingKit" */ = {
			isa = XCConfigurationList;
			buildConfigurations = (
				931B9415216419C20034D8FA /* Debug */,
				931B9416216419C20034D8FA /* Release */,
			);
			defaultConfigurationIsVisible = 0;
			defaultConfigurationName = Release;
		};
		931B9418216419C20034D8FA /* Build configuration list for PBXNativeTarget "OBANetworkingKitTests" */ = {
			isa = XCConfigurationList;
			buildConfigurations = (
				931B9419216419C20034D8FA /* Debug */,
				931B941A216419C20034D8FA /* Release */,
			);
			defaultConfigurationIsVisible = 0;
			defaultConfigurationName = Release;
		};
		931D059621B2F83100E2A516 /* Build configuration list for PBXNativeTarget "OBAModelKit" */ = {
			isa = XCConfigurationList;
			buildConfigurations = (
				931D059221B2F83100E2A516 /* Debug */,
				931D059321B2F83100E2A516 /* Release */,
			);
			defaultConfigurationIsVisible = 0;
			defaultConfigurationName = Release;
		};
		931D059721B2F83100E2A516 /* Build configuration list for PBXNativeTarget "OBAModelKitTests" */ = {
			isa = XCConfigurationList;
			buildConfigurations = (
				931D059421B2F83100E2A516 /* Debug */,
				931D059521B2F83100E2A516 /* Release */,
			);
			defaultConfigurationIsVisible = 0;
			defaultConfigurationName = Release;
		};
		93235DFB21A2A44C008C3BB0 /* Build configuration list for PBXNativeTarget "OBATestHelpers" */ = {
			isa = XCConfigurationList;
			buildConfigurations = (
				93235DFC21A2A44C008C3BB0 /* Debug */,
				93235DFD21A2A44C008C3BB0 /* Release */,
			);
			defaultConfigurationIsVisible = 0;
			defaultConfigurationName = Release;
		};
		93399E632198150100F71058 /* Build configuration list for PBXNativeTarget "OBALocationKit" */ = {
			isa = XCConfigurationList;
			buildConfigurations = (
				93399E642198150100F71058 /* Debug */,
				93399E652198150100F71058 /* Release */,
			);
			defaultConfigurationIsVisible = 0;
			defaultConfigurationName = Release;
		};
		93399E662198150100F71058 /* Build configuration list for PBXNativeTarget "OBALocationKitTests" */ = {
			isa = XCConfigurationList;
			buildConfigurations = (
				93399E672198150100F71058 /* Debug */,
				93399E682198150100F71058 /* Release */,
			);
			defaultConfigurationIsVisible = 0;
			defaultConfigurationName = Release;
		};
		936EAF36219E42CC00AE27D5 /* Build configuration list for PBXNativeTarget "OBAAppKit" */ = {
			isa = XCConfigurationList;
			buildConfigurations = (
				936EAF37219E42CC00AE27D5 /* Debug */,
				936EAF38219E42CC00AE27D5 /* Release */,
			);
			defaultConfigurationIsVisible = 0;
			defaultConfigurationName = Release;
		};
		936EAF39219E42CC00AE27D5 /* Build configuration list for PBXNativeTarget "OBAAppKitTests" */ = {
			isa = XCConfigurationList;
			buildConfigurations = (
				936EAF3A219E42CC00AE27D5 /* Debug */,
				936EAF3B219E42CC00AE27D5 /* Release */,
			);
			defaultConfigurationIsVisible = 0;
			defaultConfigurationName = Release;
		};
/* End XCConfigurationList section */
	};
	rootObject = 931B93C92163F5520034D8FA /* Project object */;
}<|MERGE_RESOLUTION|>--- conflicted
+++ resolved
@@ -31,10 +31,7 @@
 		93158B9C217CE08D00E16DBA /* arrivals_and_departures_for_stop_hart_6497.json in Resources */ = {isa = PBXBuildFile; fileRef = 93158B9B217CE08D00E16DBA /* arrivals_and_departures_for_stop_hart_6497.json */; };
 		93158BA0217CE2AD00E16DBA /* references.json in Resources */ = {isa = PBXBuildFile; fileRef = 93158B9F217CE2AD00E16DBA /* references.json */; };
 		93178A2421B847E4002328F1 /* arrivals_and_departures_for_stop_15th-galer.json in Resources */ = {isa = PBXBuildFile; fileRef = 93178A2321B847E3002328F1 /* arrivals_and_departures_for_stop_15th-galer.json */; };
-<<<<<<< HEAD
-=======
 		93178A2821B8839C002328F1 /* StopOperation.swift in Sources */ = {isa = PBXBuildFile; fileRef = 93178A2721B8839C002328F1 /* StopOperation.swift */; };
->>>>>>> cccccadd
 		931A7CCF2188DB1200FA3025 /* TripDetailsModelOperationTests.swift in Sources */ = {isa = PBXBuildFile; fileRef = 931A7CCE2188DB1200FA3025 /* TripDetailsModelOperationTests.swift */; };
 		931A7CD7218933BF00FA3025 /* CurrentTimeModelOperation.swift in Sources */ = {isa = PBXBuildFile; fileRef = 931A7CD6218933BF00FA3025 /* CurrentTimeModelOperation.swift */; };
 		931A7CDA2189362200FA3025 /* CurrentTimeModelOperationTests.swift in Sources */ = {isa = PBXBuildFile; fileRef = 931A7CD92189362200FA3025 /* CurrentTimeModelOperationTests.swift */; };
@@ -503,10 +500,7 @@
 		93158B9D217CE18E00E16DBA /* ReferencesTests.swift */ = {isa = PBXFileReference; lastKnownFileType = sourcecode.swift; path = ReferencesTests.swift; sourceTree = "<group>"; };
 		93158B9F217CE2AD00E16DBA /* references.json */ = {isa = PBXFileReference; fileEncoding = 4; lastKnownFileType = text.json; path = references.json; sourceTree = "<group>"; };
 		93178A2321B847E3002328F1 /* arrivals_and_departures_for_stop_15th-galer.json */ = {isa = PBXFileReference; fileEncoding = 4; lastKnownFileType = text.json; path = "arrivals_and_departures_for_stop_15th-galer.json"; sourceTree = "<group>"; };
-<<<<<<< HEAD
-=======
 		93178A2721B8839C002328F1 /* StopOperation.swift */ = {isa = PBXFileReference; lastKnownFileType = sourcecode.swift; path = StopOperation.swift; sourceTree = "<group>"; };
->>>>>>> cccccadd
 		931A7CCE2188DB1200FA3025 /* TripDetailsModelOperationTests.swift */ = {isa = PBXFileReference; lastKnownFileType = sourcecode.swift; path = TripDetailsModelOperationTests.swift; sourceTree = "<group>"; };
 		931A7CD42189332D00FA3025 /* InternalTypes.swift */ = {isa = PBXFileReference; fileEncoding = 4; lastKnownFileType = sourcecode.swift; path = InternalTypes.swift; sourceTree = "<group>"; };
 		931A7CD6218933BF00FA3025 /* CurrentTimeModelOperation.swift */ = {isa = PBXFileReference; lastKnownFileType = sourcecode.swift; path = CurrentTimeModelOperation.swift; sourceTree = "<group>"; };
